--- conflicted
+++ resolved
@@ -23,8 +23,6 @@
 inf = 1000000
 nan = 1234567
 
-<<<<<<< HEAD
-=======
 str_to_be_loaded = None
 # processed_traces = []
 # for trace in traces:
@@ -53,7 +51,6 @@
 
 
 buggy_value = None
->>>>>>> 7079b29d
 
 for trace in tqdm(traces):
     trace["attributes"].pop("T", None)
