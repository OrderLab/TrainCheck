import inspect
import json
import linecache
import logging
import os
import threading
<<<<<<< HEAD
=======
import torch.nn.parameter
import torch
import torch.nn.functional as F

class FWrapper:
    def __getattr__(self, name):
        orig_attr = getattr(F, name)

        if callable(orig_attr):
            def wrapper(*args, **kwargs):
                # unproxy the arguments
                args = tuple(arg._obj if type(arg) is Proxy else arg for arg in args)
                kwargs = {k: v._obj if type(v) is Proxy else v for k, v in kwargs.items()}
                result = orig_attr(*args, **kwargs)
                return proxy_handler(result, logdir=self.logdir, log_level=self.log_level, var_name=orig_attr.__name__)

            return wrapper
        else:
            return orig_attr

# Replace F with the wrapper
F = FWrapper()

>>>>>>> 538a7941
import time
from typing import (
    Any,
    Callable,
    Dict,
    Iterator,
    List,
    Mapping,
    Optional,
    Set,
    Tuple,
    TypeVar,
<<<<<<< HEAD
    Union,
    overload,
)

import torch
import torch.nn.parameter

import mldaikon.proxy_wrapper.proxy_methods as proxy_methods
from mldaikon.proxy_wrapper.config import debug_mode, proxy_log_dir, proxy_update_limit
from mldaikon.proxy_wrapper.dumper import dump_attributes, dump_meta_vars
=======
    Mapping,
    Dict,
    List,
    Generator,
)
import types
from mldaikon.utils import typename
from mldaikon.proxy_wrapper.config import debug_mode, proxy_log_dir, proxy_update_limit, exclude_file_names
>>>>>>> 538a7941
from mldaikon.proxy_wrapper.dumper import json_dumper as dumper
from mldaikon.proxy_wrapper.dumper import torch_serialize
from mldaikon.proxy_wrapper.utils import print_debug
<<<<<<< HEAD
from mldaikon.utils import typename
=======
import mldaikon.proxy_wrapper.proxy_methods as proxy_methods
from mldaikon.proxy_wrapper.proxy_handler import handled_obj_type
import linecache
>>>>>>> 538a7941


def get_line(filename, lineno):
    return linecache.getline(filename, lineno).strip()

def proxy_handler(obj, logdir, log_level, var_name):
    # if list or tuple, do the same thing for each element
    if isinstance(obj, (list, tuple)):
        for element in obj:
            element = proxy_handler(element, logdir, log_level, var_name)
    # # handle if type(obj) is <class 'generator'>
    if isinstance(obj, types.GeneratorType):
        import pdb; pdb.set_trace()
        def generator_proxy_handler():
            for element in obj:
                yield proxy_handler(element, logdir, log_level, var_name)
        obj = generator_proxy_handler()
        
    # if isinstance(obj, Iterator):
    #     obj = (proxy_handler(element, logdir, log_level, var_name) for element in obj)
    if typename(obj).startswith("torch.distributed"):
        return obj
    for obj_type in handled_obj_type:
        if issubclass(type(obj), obj_type):
            return Proxy(obj, logdir=logdir, log_level=log_level, var_name=var_name)
    
        
    return obj

class Proxy:
    proxy_dict = {}
    frame_dict = {}  # Ziming: currently used together with var name based identifier
    tensor_frame_dict = (
        {}
    )  # Ziming: currently used together with var name based identifier
    tensor_var_dict = {}  # Ziming: deprecated
    var_dict = {}  # Ziming: deprecated
    logger_proxy = logging.getLogger("proxy")
    logdir = "proxy_logs.log"
    loglevel = logging.INFO
    jsondumper = dumper(proxy_log_dir)
    handler = logging.FileHandler(logdir)
    handler.setLevel(loglevel)
    logger_proxy.handlers.clear()
    logger_proxy.addHandler(handler)

    empty_name_counts = 0
    non_empty_name_counts = 0

    @staticmethod
    def print_tensor(value):
        if debug_mode:
            print_debug("logger_proxy: " + f"Tensor with shape'{value.shape}'")
            print_debug("logger_proxy: " + f"Minimum value: {torch.min(value)}")
            print_debug("logger_proxy: " + f"Maximum value: {torch.max(value)}")

    @staticmethod
    def print_update(old_value, value, attr_name=None):
        if debug_mode:
            print_debug("logger_proxy: " + f"Updating the attribute '{attr_name}'")
            print_debug("logger_proxy: " + f"From:")
            if type(old_value) is torch.Tensor:
                Proxy.print_tensor(old_value)
            else:
                print_debug("logger_proxy: " + f"'{old_value}'")

            print_debug("logger_proxy: " + f"To:")
            if type(value) is torch.Tensor:
                Proxy.print_tensor(value)
            else:
                print_debug("logger_proxy: " + f"'{value}'")

    @staticmethod
    def proxy_parameters(module, parent_name=""):
        print(
            "logger_proxy: "
            + f"Proxying all parameters of '{parent_name + module.__class__.__name__}'"
        )
        for name, parameter in module.named_parameters():
            print("logger_proxy: " + f"Proxying parameter '{parent_name+name}'")
<<<<<<< HEAD
            parameter = Proxy(parameter, var_name=parent_name + name)

    def dump_to_trace(self, obj, status="update", dumped_frame_array=None):
=======
            parameter = Proxy(parameter, var_name = parent_name + name)
            module._parameters[name] = parameter
            
    @staticmethod
    def get_frame_array(frame):
        frame_array = []
        while frame:
            if frame.f_code.co_filename in exclude_file_names:
                frame = frame.f_back
                continue
            
            # fetch the frame info
            frame_array.append(
                (
                    frame.f_code.co_filename,
                    frame.f_lineno,
                    get_line(frame.f_code.co_filename, frame.f_lineno),
                )
            )
            frame = frame.f_back
        return frame_array
    
    def dump_to_trace(self, obj, status = "update", dumped_frame_array=None):
>>>>>>> 538a7941
        if not issubclass(type(obj), torch.nn.Module):
            dumped_val = str(torch_serialize(obj))
            self.jsondumper.dump_json(
                self.process_id,
                self.thread_id,
                dump_meta_vars(proxy_file_path=__file__),
                self.__dict__["dumped_varname_list"],
                type(obj).__name__,
                dumped_val,
                status,
                dump_attributes(obj),
                dumped_frame_array,
            )

    def __init__(
        self,
        obj,
        logdir="proxy_log.log",
        log_level=logging.INFO,
        is_root=False,
        var_name="",
    ):
        self.__dict__["process_id"] = os.getpid()
        self.__dict__["thread_id"] = threading.current_thread().ident
        self.__dict__["logdir"] = logdir
        self.__dict__["log_level"] = log_level
        self.__dict__["meta_vars"] = {}
        self.__dict__["last_update_timestamp"] = 0
        self.__dict__["is_proxied_obj"] = True
        self.__dict__["is_root"] = is_root
        self.__dict__["var_name"] = var_name

        if type(obj) is Proxy:
            print_debug(
                "logger_proxy: "
                + f"Object '{obj.__class__.__name__}' is already a proxy"
            )

            # create a shallow copy of the object
            self._obj = obj._obj
            self.__dict__["dumped_varname_list"] = obj.__dict__["dumped_varname_list"]
            self.__dict__["last_update_timestamp"] = obj.__dict__[
                "last_update_timestamp"
            ]
            self.__dict__["is_proxied_obj"] = obj.__dict__["is_proxied_obj"]
            self.__dict__["is_root"] = obj.__dict__["is_root"]
            self.__dict__["var_name"] = obj.__dict__["var_name"]
            self.__dict__["logdir"] = obj.__dict__["logdir"]
            self.__dict__["log_level"] = obj.__dict__["log_level"]
            self.__dict__["meta_vars"] = obj.__dict__["meta_vars"]

        else:
            frame = inspect.currentframe()
            frame_array = self.get_frame_array(frame)
            dumped_frame_array = json.dumps(frame_array)

            # print_debug the variable name list of the object
            print_debug(
                "logger_proxy: " + f"Empty name counts: {Proxy.empty_name_counts}"
            )
            print_debug(
                "logger_proxy: "
                + f"Non-empty name counts: {Proxy.non_empty_name_counts}"
            )

            if self.__dict__["var_name"] is not None:
                current_var_name_list = self.__dict__["var_name"]
            else:
                current_var_name_list = ""
            self.__dict__["dumped_varname_list"] = current_var_name_list

            # Ziming: here we still seperate the handling of tensor and other objects
            # however, despite the dumping logic these two are identical and could be merged
            if self.__dict__["is_root"]:
                print("found the root object")
            if issubclass(type(obj), torch.nn.Module):

                if self.__dict__["is_root"]:
                    # proxy all of its parameters

                    self.proxy_parameters(obj)
                    for name, module in obj.named_children():
<<<<<<< HEAD
                        setattr(obj, name, Proxy(module, var_name=name))
                        self.proxy_parameters(module, name + ".")
=======
                        # setattr(obj, name, Proxy(module, var_name=name))
                        proxy_module = Proxy(module, var_name=name)

                        obj._modules[name] = proxy_module
                        self.proxy_parameters(proxy_module, name+".")
>>>>>>> 538a7941
                        # TODO: improve the nn.Module tracing logic, currently we only trace two levels of submodules
                        # We could try to enforce a blacklist of modules that we can't trace (contain low level functions)
                        if issubclass(type(module), torch.nn.Module):
                            for subname, submodule in module.named_children():
<<<<<<< HEAD
                                self.proxy_parameters(
                                    submodule, name + "." + subname + "."
                                )
                                setattr(
                                    module,
                                    subname,
                                    Proxy(submodule, var_name=name + "." + subname),
                                )

=======
                                proxy_submodule = Proxy(submodule, var_name=name+"."+subname)
                                self.proxy_parameters(proxy_submodule, name+"."+subname+".")
                                # setattr(module, subname, Proxy(submodule, var_name=name+"."+subname))
                                
                                module._modules[subname] = proxy_submodule
                
>>>>>>> 538a7941
                else:
                    if current_var_name_list == "":
                        self.proxy_parameters(obj)
                    else:
                        self.proxy_parameters(obj, current_var_name_list + ".")

            if issubclass(type(obj), torch.Tensor):
                # init tensor
                tensor_shape = obj.shape.__str__()
                current_var_name_list = current_var_name_list + tensor_shape
                if Proxy.tensor_var_dict.get(current_var_name_list) is None:
                    self.__dict__["_obj"] = obj
                    Proxy.tensor_var_dict[current_var_name_list] = self
                    # if it is a method rather than an object, then we should not dump it

                    self.dump_to_trace(obj, "new", dumped_frame_array)
                    self.__dict__["last_update_timestamp"] = time.time()
                # update tensor
                else:
                    print_debug(
                        "logger_proxy: "
                        + f"Tensor name: '{current_var_name_list}' is already proxied"
                    )

                    print_debug(
                        f'Time elapse: {time.time() - Proxy.tensor_var_dict[current_var_name_list].__dict__["last_update_timestamp"]}'
                    )

                    if (
                        time.time()
                        - Proxy.tensor_var_dict[current_var_name_list].__dict__[
                            "last_update_timestamp"
                        ]
                        < proxy_update_limit
                    ):
                        self.__dict__["_obj"] = obj
                        return

                    self.dump_to_trace(obj, "update", dumped_frame_array)

                    del Proxy.tensor_var_dict[current_var_name_list]
                    self.__dict__["_obj"] = obj
                    self.__dict__["last_update_timestamp"] = time.time()
                    Proxy.tensor_var_dict[current_var_name_list] = self
            else:
                current_var_name_list = current_var_name_list
                if Proxy.var_dict.get(current_var_name_list) is None:

                    self.__dict__["_obj"] = obj

                    self.__dict__["last_update_timestamp"] = time.time()
                    self.dump_to_trace(obj, "new", dumped_frame_array)

                    Proxy.var_dict[current_var_name_list] = self
                else:
                    if type(obj) not in [int, float, str, bool] and obj is not None:
                        print_debug(
                            "logger_proxy: "
                            + f"Object '{obj.__class__.__name__}' is already proxied"
                        )

                    print_debug(
                        f'Time elapse: {time.time() - Proxy.var_dict[current_var_name_list].__dict__["last_update_timestamp"]}'
                    )
                    if (
                        time.time()
                        - Proxy.var_dict[current_var_name_list].__dict__[
                            "last_update_timestamp"
                        ]
                        < proxy_update_limit
                    ):
                        self.__dict__["_obj"] = obj
                        return

                    self.dump_to_trace(obj, "update", dumped_frame_array)

                    del Proxy.var_dict[current_var_name_list]
                    self.__dict__["_obj"] = obj
                    self.__dict__["last_update_timestamp"] = time.time()
                    Proxy.var_dict[current_var_name_list] = self

    @property
    def __class__(self):
        return self._obj.__class__

    def step(self, *args, **kwargs):
        print("logger_proxy: " + f"Go to step for object '{self.__class__.__name__}'")
        self._obj.__class__.step(self, *args, **kwargs)

    def __call__(self, *args, **kwargs):
        print(
            "logger_proxy: " + f"Go to __call__ for object '{self.__class__.__name__}'"
        )
        # only pass down the torch.nn.Module here
        args = tuple(
            (
                arg._obj
                if (
                    type(arg) is Proxy
                    and not issubclass(arg._obj, torch.nn.Module)
                    and not issubclass(args._obj, torch.nn.parameter.Parameter)
                )
                else arg
            )
            for arg in args
        )
        kwargs = {
            k: (
                v._obj
                if (
                    type(v) is Proxy
                    and not issubclass(v._obj, torch.nn.Module)
                    and not issubclass(v._obj, torch.nn.parameter.Parameter)
                )
                else v
            )
            for k, v in kwargs.items()
        }
        print_debug(
            "logger_proxy: "
            + f"Calling '{self.__class__.__name__}' for obj: '{self.__dict__['var_name']}' (type '{typename(self._obj)}')"
        )
        result = self._obj(*args, **kwargs)
        print_debug(
            "logger_proxy: " + f"Result type of __call__ is '{typename(result)}'"
        )
        # HACK: avoid proxying torch.distributed as we cannot handle ProcessGroup `in` ops in the get_group_rank & get_global_rank function
<<<<<<< HEAD
        if typename(result).startswith("torch.distributed"):
            return result
        if issubclass(type(result), torch.nn.Module):
            return Proxy(
                result,
                logdir=self.logdir,
                log_level=self.log_level,
                var_name=self.__dict__["var_name"],
            )
        return result
=======
        return proxy_handler(result, self.logdir, self.log_level, self.__dict__["var_name"])
>>>>>>> 538a7941

    def __getattr__(self, name):
        print_debug("logger_proxy: " + f"Accessing attribute '{name}'")
        if name == "logdir":
            return self.__dict__.get("logdir", None)  # in order to pass down the dir
        if name == "_obj":
            return self.__dict__.get("_obj", None)  # in order to pass down the dir
        attr = getattr(self._obj, name)

        # HACK: avoid proxying torch.distributed as we cannot handle ProcessGroup `in` ops in the get_group_rank & get_global_rank function
        if typename(attr).startswith("torch.distributed"):
            return attr

        if self.__dict__["var_name"] == "":
            var_name = name
        else:
            var_name = self.__dict__["var_name"] + "." + name
        # if attr is a tensor or nn.Module, return a proxy object
<<<<<<< HEAD
        if issubclass(
            type(attr), torch.nn.parameter.Parameter
        ):  # TODO: should double check if the torch.Tensor wrapping is effective here
            return Proxy(
                attr, logdir=self.logdir, log_level=self.log_level, var_name=var_name
            )
        if issubclass(type(attr), torch.nn.Module):
            return Proxy(
                attr, logdir=self.logdir, log_level=self.log_level, var_name=var_name
            )

=======
        # if issubclass(type(attr), torch.nn.parameter.Parameter): # TODO: should double check if the torch.Tensor wrapping is effective here
        #     # replace the attribute with a proxy object
        #     proxy_attr = Proxy(attr, logdir=self.logdir, log_level=self.log_level, var_name = var_name)
        #     return proxy_attr

        # if issubclass(type(attr), torch.nn.Module):
        #     proxy_attr =  Proxy(attr, logdir=self.logdir, log_level=self.log_level, var_name = var_name)
        #     return proxy_attr
>>>>>>> 538a7941
        # if attr is a bound method, return a wrapper function
        if callable(attr):
            # if attr is a built-in function, return a wrapper function
            # or function name starts with torch.nn.functional, return a wrapper function
            # or function name starts with _, return a wrapper function
            if type(attr) is types.BuiltinFunctionType or typename(attr).startswith("torch.nn.functional"):
                def wrapper(*args, **kwargs):
                    # import pdb; pdb.set_trace()
                    print("logger_proxy: " + f"Calling torch.nn.functional method '{name}'")
                    # unproxy the arguments recursively (take care of tuple and list obj for arg in args)
                    args = list(args)
                    # get rid of the last element if it is an empty dict
                    if len(args) > 0 and type(args[-1]) is dict and len(args[-1]) == 0:
                        args = args[:-1]
                    i = -1
                    # find the first proxy object in the args
                    for i, arg in enumerate(args):
                        if type(arg) in [tuple] and arg is not None and arg[0] is Proxy:
                            break
                    # get rid of the proxy object and before that, unproxy the arguments
                    args = args[i+1:]
                    
                    def unproxy_arg(arg):
                        
                        if type(arg) is Proxy:
                            return unproxy_arg(arg._obj)
                        elif type(arg) in [list]:
                            return [unproxy_arg(element) for element in arg]
                        elif type(arg) in [tuple]:
                            return tuple(unproxy_arg(element) for element in arg)
                        else:
                            return arg
                    # args = [unproxy_arg(arg) for arg in args]
                    if len(args) == 0:
                        margs = tuple(args)
                    else:
                        margs = unproxy_arg(args[0])
                    kwargs = {k: v._obj if type(v) is Proxy else v for k, v in kwargs.items()}
                    
                    result = attr(*margs, **kwargs)
                    print_debug(f"Called method '{name}' with result {result}")
                    return proxy_handler(result, self.logdir, self.log_level, var_name)
                return wrapper
            else:
                attr = proxy_handler(attr, self.logdir, self.log_level, self.__dict__["var_name"])
            # def method(*args, **kwargs):
            #     result = Proxy(attr, var_name=self.__dict__["var_name"])(*args, **kwargs)
            #     # print_debug(f"Called method '{name}' with result {result}")
            #     # if result is not primitive, return a proxy object
            #     return proxy_handler(result, self.logdir, self.log_level, var_name)
        

<<<<<<< HEAD
            def method(*args, **kwargs):
                result = Proxy(attr, var_name=self.__dict__["var_name"])(
                    *args, **kwargs
                )
                # print_debug(f"Called method '{name}' with result {result}")
                # if result is not primitive, return a proxy object
                if isinstance(result, torch.nn.parameter.Parameter):
                    return Proxy(
                        result,
                        logdir=self.logdir,
                        log_level=self.log_level,
                        var_name=var_name,
                    )
                elif issubclass(type(result), torch.nn.Module):
                    return Proxy(
                        result,
                        logdir=self.logdir,
                        log_level=self.log_level,
                        var_name=var_name,
                    )
                return result

            return method
        return attr
=======
            
        return proxy_handler(attr, self.logdir, self.log_level, var_name)
>>>>>>> 538a7941

    def __setattr__(self, name, value):
        
        if name == "_obj":
            self.__dict__[name] = value  # Set the attribute directly
        else:
<<<<<<< HEAD
            self.dump_to_trace(value, "update")

            if self.__dict__["var_name"] == "":
=======
            print("logger_proxy: " + f"Setting attribute '{name}' to '{value}'")
            # dump frame array
            frame = inspect.currentframe()
            frame_array = self.get_frame_array(frame)
            dumped_frame_array = json.dumps(frame_array)
            self.dump_to_trace(self._obj, "update", dumped_frame_array)
            
            if self.__dict__["var_name"]=='':
>>>>>>> 538a7941
                var_name = name
            else:
                var_name = self.__dict__["var_name"] + "." + name

            if value is not None:
                setattr(
                    self._obj,
                    name,
<<<<<<< HEAD
                    Proxy(
                        value,
                        logdir=self.logdir,
                        log_level=self.log_level,
                        var_name=var_name,
                    ),
=======
                    proxy_handler(value, logdir=self.logdir, log_level=self.log_level, var_name = var_name),
>>>>>>> 538a7941
                )
            else:
                setattr(self._obj, name, value)

    def __getitem__(self, key):
        # Intercept item retrieval
        print_debug("logger_proxy: " + f"Getting item with key '{key}'")
        return Proxy(self._obj[key])

    def __iter__(self):
        print_debug("logger_proxy: " + f"Calling __iter__")
        # HACK: avoid proxying torch.distributed as we cannot handle ProcessGroup `in` ops in the get_group_rank & get_global_rank function
        for element in self._obj:
            if typename(element).startswith("torch.distributed"):
                yield element
            else:
                yield Proxy(element, logdir=self.logdir, log_level=self.log_level)

    def __next__(self):
        print_debug("logger_proxy: " + f"Calling __next__")
        result = next(self._obj)

        # HACK: avoid proxying torch.distributed as we cannot handle ProcessGroup `in` ops in the get_group_rank & get_global_rank function
        if typename(result).startswith("torch.distributed"):
            return result

        return Proxy(next(self))

    __add__ = proxy_methods.__add__
    __array__ = proxy_methods.__array__
    __bool__ = proxy_methods.__bool__
    __delattr__ = proxy_methods.__delattr__
    __delitem__ = proxy_methods.__delitem__
    __dir__ = proxy_methods.__dir__
    __float__ = proxy_methods.__float__
    __floatdiv__ = proxy_methods.__floatdiv__
    __format__ = proxy_methods.__format__
    __getreal__ = proxy_methods.__getreal__
    __iadd__ = proxy_methods.__iadd__
    __int__ = proxy_methods.__int__
    __intdiv__ = proxy_methods.__intdiv__
    __ior__ = proxy_methods.__ior__
    __len__ = proxy_methods.__len__
    __mul__ = proxy_methods.__mul__
    __or__ = proxy_methods.__or__
    __radd__ = proxy_methods.__radd__
    __repr__ = proxy_methods.__repr__
    __rfloordiv__ = proxy_methods.__rfloordiv__
    __rmul__ = proxy_methods.__rmul__
    __ror__ = proxy_methods.__ror__
    __setitem__ = proxy_methods.__setitem__
    __str__ = proxy_methods.__str__
    __sub__ = proxy_methods.__sub__
    __truediv__ = proxy_methods.__truediv__

    max = proxy_methods.max
    min = proxy_methods.min
    size = proxy_methods.size

    def print_proxy_dict(self, proxy_dict):
        # for debugging purpose: print the var_dict of the proxy object
        print_debug("logger_proxy: " + f"Dump Proxy Dict: ")
        for k, value in proxy_dict.items():
            if isinstance(value, torch.Tensor):
                self.print_tensor(value)
            else:
                print_debug("logger_proxy: " + f"{k}: {value}")<|MERGE_RESOLUTION|>--- conflicted
+++ resolved
@@ -1,11 +1,8 @@
 import inspect
 import json
-import linecache
 import logging
 import os
 import threading
-<<<<<<< HEAD
-=======
 import torch.nn.parameter
 import torch
 import torch.nn.functional as F
@@ -29,31 +26,17 @@
 # Replace F with the wrapper
 F = FWrapper()
 
->>>>>>> 538a7941
 import time
 from typing import (
+    Union,
+    Tuple,
     Any,
     Callable,
-    Dict,
     Iterator,
-    List,
-    Mapping,
+    Set,
     Optional,
-    Set,
-    Tuple,
+    overload,
     TypeVar,
-<<<<<<< HEAD
-    Union,
-    overload,
-)
-
-import torch
-import torch.nn.parameter
-
-import mldaikon.proxy_wrapper.proxy_methods as proxy_methods
-from mldaikon.proxy_wrapper.config import debug_mode, proxy_log_dir, proxy_update_limit
-from mldaikon.proxy_wrapper.dumper import dump_attributes, dump_meta_vars
-=======
     Mapping,
     Dict,
     List,
@@ -62,17 +45,17 @@
 import types
 from mldaikon.utils import typename
 from mldaikon.proxy_wrapper.config import debug_mode, proxy_log_dir, proxy_update_limit, exclude_file_names
->>>>>>> 538a7941
 from mldaikon.proxy_wrapper.dumper import json_dumper as dumper
-from mldaikon.proxy_wrapper.dumper import torch_serialize
+from mldaikon.proxy_wrapper.dumper import (
+    dump_tensor,
+    dump_attributes,
+    dump_meta_vars,
+    torch_serialize,
+)
 from mldaikon.proxy_wrapper.utils import print_debug
-<<<<<<< HEAD
-from mldaikon.utils import typename
-=======
 import mldaikon.proxy_wrapper.proxy_methods as proxy_methods
 from mldaikon.proxy_wrapper.proxy_handler import handled_obj_type
 import linecache
->>>>>>> 538a7941
 
 
 def get_line(filename, lineno):
@@ -146,18 +129,10 @@
                 print_debug("logger_proxy: " + f"'{value}'")
 
     @staticmethod
-    def proxy_parameters(module, parent_name=""):
-        print(
-            "logger_proxy: "
-            + f"Proxying all parameters of '{parent_name + module.__class__.__name__}'"
-        )
+    def proxy_parameters(module, parent_name=''):
+        print("logger_proxy: " + f"Proxying all parameters of '{parent_name + module.__class__.__name__}'")
         for name, parameter in module.named_parameters():
             print("logger_proxy: " + f"Proxying parameter '{parent_name+name}'")
-<<<<<<< HEAD
-            parameter = Proxy(parameter, var_name=parent_name + name)
-
-    def dump_to_trace(self, obj, status="update", dumped_frame_array=None):
-=======
             parameter = Proxy(parameter, var_name = parent_name + name)
             module._parameters[name] = parameter
             
@@ -181,7 +156,6 @@
         return frame_array
     
     def dump_to_trace(self, obj, status = "update", dumped_frame_array=None):
->>>>>>> 538a7941
         if not issubclass(type(obj), torch.nn.Module):
             dumped_val = str(torch_serialize(obj))
             self.jsondumper.dump_json(
@@ -195,15 +169,8 @@
                 dump_attributes(obj),
                 dumped_frame_array,
             )
-
-    def __init__(
-        self,
-        obj,
-        logdir="proxy_log.log",
-        log_level=logging.INFO,
-        is_root=False,
-        var_name="",
-    ):
+    
+    def __init__(self, obj, logdir="proxy_log.log", log_level=logging.INFO, is_root= False, var_name = ''):
         self.__dict__["process_id"] = os.getpid()
         self.__dict__["thread_id"] = threading.current_thread().ident
         self.__dict__["logdir"] = logdir
@@ -219,19 +186,17 @@
                 "logger_proxy: "
                 + f"Object '{obj.__class__.__name__}' is already a proxy"
             )
-
+            
             # create a shallow copy of the object
             self._obj = obj._obj
             self.__dict__["dumped_varname_list"] = obj.__dict__["dumped_varname_list"]
-            self.__dict__["last_update_timestamp"] = obj.__dict__[
-                "last_update_timestamp"
-            ]
+            self.__dict__["last_update_timestamp"] = obj.__dict__["last_update_timestamp"]
             self.__dict__["is_proxied_obj"] = obj.__dict__["is_proxied_obj"]
             self.__dict__["is_root"] = obj.__dict__["is_root"]
             self.__dict__["var_name"] = obj.__dict__["var_name"]
             self.__dict__["logdir"] = obj.__dict__["logdir"]
             self.__dict__["log_level"] = obj.__dict__["log_level"]
-            self.__dict__["meta_vars"] = obj.__dict__["meta_vars"]
+            self.__dict__["meta_vars"] = obj.__dict__["meta_vars"]      
 
         else:
             frame = inspect.currentframe()
@@ -250,59 +215,44 @@
             if self.__dict__["var_name"] is not None:
                 current_var_name_list = self.__dict__["var_name"]
             else:
-                current_var_name_list = ""
+                current_var_name_list = ''
             self.__dict__["dumped_varname_list"] = current_var_name_list
 
             # Ziming: here we still seperate the handling of tensor and other objects
             # however, despite the dumping logic these two are identical and could be merged
-            if self.__dict__["is_root"]:
+            if self.__dict__["is_root"] == True:
                 print("found the root object")
             if issubclass(type(obj), torch.nn.Module):
 
-                if self.__dict__["is_root"]:
+                if self.__dict__["is_root"] == True:
                     # proxy all of its parameters
 
                     self.proxy_parameters(obj)
                     for name, module in obj.named_children():
-<<<<<<< HEAD
-                        setattr(obj, name, Proxy(module, var_name=name))
-                        self.proxy_parameters(module, name + ".")
-=======
                         # setattr(obj, name, Proxy(module, var_name=name))
                         proxy_module = Proxy(module, var_name=name)
 
                         obj._modules[name] = proxy_module
                         self.proxy_parameters(proxy_module, name+".")
->>>>>>> 538a7941
                         # TODO: improve the nn.Module tracing logic, currently we only trace two levels of submodules
                         # We could try to enforce a blacklist of modules that we can't trace (contain low level functions)
                         if issubclass(type(module), torch.nn.Module):
                             for subname, submodule in module.named_children():
-<<<<<<< HEAD
-                                self.proxy_parameters(
-                                    submodule, name + "." + subname + "."
-                                )
-                                setattr(
-                                    module,
-                                    subname,
-                                    Proxy(submodule, var_name=name + "." + subname),
-                                )
-
-=======
                                 proxy_submodule = Proxy(submodule, var_name=name+"."+subname)
                                 self.proxy_parameters(proxy_submodule, name+"."+subname+".")
                                 # setattr(module, subname, Proxy(submodule, var_name=name+"."+subname))
                                 
                                 module._modules[subname] = proxy_submodule
                 
->>>>>>> 538a7941
                 else:
-                    if current_var_name_list == "":
+                    if current_var_name_list == '':
                         self.proxy_parameters(obj)
                     else:
-                        self.proxy_parameters(obj, current_var_name_list + ".")
-
-            if issubclass(type(obj), torch.Tensor):
+                        self.proxy_parameters(obj, current_var_name_list+".")    
+                               
+                                        
+            
+            if issubclass(type(obj),torch.Tensor):
                 # init tensor
                 tensor_shape = obj.shape.__str__()
                 current_var_name_list = current_var_name_list + tensor_shape
@@ -351,7 +301,7 @@
 
                     Proxy.var_dict[current_var_name_list] = self
                 else:
-                    if type(obj) not in [int, float, str, bool] and obj is not None:
+                    if not type(obj) in [int, float, str, bool] and obj is not None:
                         print_debug(
                             "logger_proxy: "
                             + f"Object '{obj.__class__.__name__}' is already proxied"
@@ -390,53 +340,13 @@
             "logger_proxy: " + f"Go to __call__ for object '{self.__class__.__name__}'"
         )
         # only pass down the torch.nn.Module here
-        args = tuple(
-            (
-                arg._obj
-                if (
-                    type(arg) is Proxy
-                    and not issubclass(arg._obj, torch.nn.Module)
-                    and not issubclass(args._obj, torch.nn.parameter.Parameter)
-                )
-                else arg
-            )
-            for arg in args
-        )
-        kwargs = {
-            k: (
-                v._obj
-                if (
-                    type(v) is Proxy
-                    and not issubclass(v._obj, torch.nn.Module)
-                    and not issubclass(v._obj, torch.nn.parameter.Parameter)
-                )
-                else v
-            )
-            for k, v in kwargs.items()
-        }
-        print_debug(
-            "logger_proxy: "
-            + f"Calling '{self.__class__.__name__}' for obj: '{self.__dict__['var_name']}' (type '{typename(self._obj)}')"
-        )
+        args = tuple(arg._obj if (type(arg) is Proxy and not issubclass(arg._obj,torch.nn.Module) and not issubclass(args._obj,torch.nn.parameter.Parameter)) else arg for arg in args)
+        kwargs = {k: v._obj if (type(v) is Proxy  and not issubclass(v._obj,torch.nn.Module) and not issubclass(v._obj, torch.nn.parameter.Parameter)) else v for k, v in kwargs.items()}
+        print_debug("logger_proxy: " + f"Calling '{self.__class__.__name__}' for obj: '{self.__dict__['var_name']}' (type '{typename(self._obj)}')")
         result = self._obj(*args, **kwargs)
-        print_debug(
-            "logger_proxy: " + f"Result type of __call__ is '{typename(result)}'"
-        )
+        print_debug("logger_proxy: " + f"Result type of __call__ is '{typename(result)}'")
         # HACK: avoid proxying torch.distributed as we cannot handle ProcessGroup `in` ops in the get_group_rank & get_global_rank function
-<<<<<<< HEAD
-        if typename(result).startswith("torch.distributed"):
-            return result
-        if issubclass(type(result), torch.nn.Module):
-            return Proxy(
-                result,
-                logdir=self.logdir,
-                log_level=self.log_level,
-                var_name=self.__dict__["var_name"],
-            )
-        return result
-=======
         return proxy_handler(result, self.logdir, self.log_level, self.__dict__["var_name"])
->>>>>>> 538a7941
 
     def __getattr__(self, name):
         print_debug("logger_proxy: " + f"Accessing attribute '{name}'")
@@ -449,25 +359,12 @@
         # HACK: avoid proxying torch.distributed as we cannot handle ProcessGroup `in` ops in the get_group_rank & get_global_rank function
         if typename(attr).startswith("torch.distributed"):
             return attr
-
-        if self.__dict__["var_name"] == "":
+        
+        if self.__dict__["var_name"]=='':
             var_name = name
         else:
             var_name = self.__dict__["var_name"] + "." + name
         # if attr is a tensor or nn.Module, return a proxy object
-<<<<<<< HEAD
-        if issubclass(
-            type(attr), torch.nn.parameter.Parameter
-        ):  # TODO: should double check if the torch.Tensor wrapping is effective here
-            return Proxy(
-                attr, logdir=self.logdir, log_level=self.log_level, var_name=var_name
-            )
-        if issubclass(type(attr), torch.nn.Module):
-            return Proxy(
-                attr, logdir=self.logdir, log_level=self.log_level, var_name=var_name
-            )
-
-=======
         # if issubclass(type(attr), torch.nn.parameter.Parameter): # TODO: should double check if the torch.Tensor wrapping is effective here
         #     # replace the attribute with a proxy object
         #     proxy_attr = Proxy(attr, logdir=self.logdir, log_level=self.log_level, var_name = var_name)
@@ -476,7 +373,6 @@
         # if issubclass(type(attr), torch.nn.Module):
         #     proxy_attr =  Proxy(attr, logdir=self.logdir, log_level=self.log_level, var_name = var_name)
         #     return proxy_attr
->>>>>>> 538a7941
         # if attr is a bound method, return a wrapper function
         if callable(attr):
             # if attr is a built-in function, return a wrapper function
@@ -529,46 +425,14 @@
             #     return proxy_handler(result, self.logdir, self.log_level, var_name)
         
 
-<<<<<<< HEAD
-            def method(*args, **kwargs):
-                result = Proxy(attr, var_name=self.__dict__["var_name"])(
-                    *args, **kwargs
-                )
-                # print_debug(f"Called method '{name}' with result {result}")
-                # if result is not primitive, return a proxy object
-                if isinstance(result, torch.nn.parameter.Parameter):
-                    return Proxy(
-                        result,
-                        logdir=self.logdir,
-                        log_level=self.log_level,
-                        var_name=var_name,
-                    )
-                elif issubclass(type(result), torch.nn.Module):
-                    return Proxy(
-                        result,
-                        logdir=self.logdir,
-                        log_level=self.log_level,
-                        var_name=var_name,
-                    )
-                return result
-
-            return method
-        return attr
-=======
             
         return proxy_handler(attr, self.logdir, self.log_level, var_name)
->>>>>>> 538a7941
 
     def __setattr__(self, name, value):
         
         if name == "_obj":
             self.__dict__[name] = value  # Set the attribute directly
         else:
-<<<<<<< HEAD
-            self.dump_to_trace(value, "update")
-
-            if self.__dict__["var_name"] == "":
-=======
             print("logger_proxy: " + f"Setting attribute '{name}' to '{value}'")
             # dump frame array
             frame = inspect.currentframe()
@@ -577,7 +441,6 @@
             self.dump_to_trace(self._obj, "update", dumped_frame_array)
             
             if self.__dict__["var_name"]=='':
->>>>>>> 538a7941
                 var_name = name
             else:
                 var_name = self.__dict__["var_name"] + "." + name
@@ -586,16 +449,7 @@
                 setattr(
                     self._obj,
                     name,
-<<<<<<< HEAD
-                    Proxy(
-                        value,
-                        logdir=self.logdir,
-                        log_level=self.log_level,
-                        var_name=var_name,
-                    ),
-=======
                     proxy_handler(value, logdir=self.logdir, log_level=self.log_level, var_name = var_name),
->>>>>>> 538a7941
                 )
             else:
                 setattr(self._obj, name, value)
