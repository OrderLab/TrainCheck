import ast
import functools
import inspect

import astor


def is_proxied(obj):
    if hasattr(obj, "is_ml_daikon_proxied_obj"):
        return True
    return False


def unproxy_arg(arg):

    if is_proxied(arg):
        return unproxy_arg(arg._obj)
    elif type(arg) in [list]:
        return [unproxy_arg(element) for element in arg]
    elif type(arg) in [tuple]:
        return tuple(unproxy_arg(element) for element in arg)
    else:
        return arg


<<<<<<< HEAD
def unproxy_func(func):
    original_func = func

    @functools.wraps(original_func)
    def wrapper(*args, **kwargs):
        args = [unproxy_arg(arg) for arg in args]
        kwargs = {k: unproxy_arg(v) for k, v in kwargs.items()}
        return original_func(*args, **kwargs)

    return wrapper


def custom_type(x):
=======
def type_handle_mldaikon_proxy(x):
>>>>>>> 64ecf2a8
    if hasattr(x, "is_ml_daikon_proxied_obj"):
        return type(x._obj)
    return type(x)


class TypeToIsInstanceTransformer(ast.NodeTransformer):
    # add from mldaiokn.proxy_wrapper.proxy_basics import type_handle_mldaikon_proxy after function definition
    def visit_FunctionDef(self, node):
        self.generic_visit(node)
        # Inject code right after the def statement
        inject_code = """
from mldaikon.proxy_wrapper.proxy_basics import type_handle_mldaikon_proxy
"""
        inject_node = ast.parse(inject_code).body
        node.body = inject_node + node.body
        return node

    def visit_Call(self, node):
        self.generic_visit(node)

        # Check if the call is type(xxx)
        if (
            isinstance(node.func, ast.Name)
            and node.func.id == "type"
            and len(node.args) == 1
        ):

            # Replace type(xxx) with type_handle_mldaikon_proxy(xxx)
            new_node = ast.Call(
                func=ast.Name(id="type_handle_mldaikon_proxy", ctx=ast.Load()),
                args=node.args,
                keywords=[],
            )

            return ast.copy_location(new_node, node)
        return node


def adapt_func_for_proxy(func):
    """Adapt a function to work with proxied objects.
    - Replace type() calls with type_handle_mldaikon_proxy() so that type(ProxyObj) returns type(ProxyObj._obj) instead of Proxy
    """

    source = inspect.getsource(func)
    tree = ast.parse(source)
    transformer = TypeToIsInstanceTransformer()
    new_tree = transformer.visit(tree)
    ast.fix_missing_locations(new_tree)
    new_code = astor.to_source(new_tree)

    # Define a new dictionary to execute the transformed code
    new_locals = {}
    exec(new_code, func.__globals__, new_locals)

    # Return the transformed function object
    return new_locals[func.__name__]<|MERGE_RESOLUTION|>--- conflicted
+++ resolved
@@ -23,7 +23,6 @@
         return arg
 
 
-<<<<<<< HEAD
 def unproxy_func(func):
     original_func = func
 
@@ -36,10 +35,7 @@
     return wrapper
 
 
-def custom_type(x):
-=======
 def type_handle_mldaikon_proxy(x):
->>>>>>> 64ecf2a8
     if hasattr(x, "is_ml_daikon_proxied_obj"):
         return type(x._obj)
     return type(x)
