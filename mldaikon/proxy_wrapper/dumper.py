--- conflicted
+++ resolved
@@ -12,18 +12,7 @@
         self.json_file = open(json_file_path, "a")
 
     def dump_json(
-<<<<<<< HEAD
         self, process_id, thread_id, meta_vars, variable_name, var_type, var_value, change_type, var_attributes, stack_trace=None
-=======
-        self,
-        process_id,
-        thread_id,
-        meta_vars,
-        variable_name,
-        var_type,
-        var_value,
-        var_attributes,
->>>>>>> 1262d366
     ):
         primitive_types = {int, float, str, bool}
         if var_type == "method" or var_type in primitive_types:
@@ -36,13 +25,9 @@
             "var_name": variable_name,
             "var_type": var_type,
             "attributes": var_attributes,
-<<<<<<< HEAD
             "change_type": change_type,  # "new", "update"
             "value": var_value,
             "stack_trace": stack_trace,
-=======
-            "value": var_value,
->>>>>>> 1262d366
         }
         json_data = json.dumps(data)
 
@@ -82,12 +67,8 @@
     obj_dict = obj.__dict__
     if "is_proxied_obj" in obj_dict:
         obj = obj_dict["_obj"]._obj
-<<<<<<< HEAD
     
     # currently only dump primitive types, tensors and nn.Module
-=======
-
->>>>>>> 1262d366
     primitive_types = {int, float, str, bool}
     attr_names = [name for name in dir(obj) if not name.startswith("__")]
 
@@ -110,13 +91,8 @@
                     result[attr_name] += f"\n{name}: {dump_tensor(param)}"
         except Exception as e:
             print_debug(
-<<<<<<< HEAD
                 f"Failed to get attribute {attr_name} of object type {type(obj)}, skipping it. Error: {e}"
             ) 
-=======
-                f"Failed to get attribute {attr_name} of object {obj}, skipping it. Error: {e}"
-            )
->>>>>>> 1262d366
     return result
 
 
