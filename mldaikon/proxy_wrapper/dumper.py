--- conflicted
+++ resolved
@@ -8,11 +8,8 @@
 from mldaikon.proxy_wrapper.config import (
     attribute_black_list,
     exclude_file_names,
-<<<<<<< HEAD
-    dump_tensor_version
-=======
+    dump_tensor_version,
     meta_var_black_list,
->>>>>>> d3d56aff
 )
 from mldaikon.proxy_wrapper.utils import print_debug
 
