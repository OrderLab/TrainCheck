import inspect
import json
import time

import torch

from mldaikon.instrumentor.tracer import meta_vars
from mldaikon.proxy_wrapper.config import (
    attribute_black_list,
    exclude_file_names,
    dump_tensor_version,
<<<<<<< HEAD
    dump_tensor_statistics,
    filter_by_tensor_version,
    primitive_types,
=======
    meta_var_black_list,
>>>>>>> 86fbf348
)
from mldaikon.proxy_wrapper.utils import print_debug


class Singleton(type):
    _instances = {}

    def __call__(cls, *args, **kwargs):
        if cls not in cls._instances:
            cls._instances[cls] = super(Singleton, cls).__call__(*args, **kwargs)
        return cls._instances[cls]


class json_dumper(metaclass=Singleton):
    # singleton pattern for shared state
    _shared_state = False

    def __init__(self, json_file_path):
        self.json_file = open(json_file_path, "a")

    def dump_json(
        self,
        process_id,
        thread_id,
        meta_vars,
        variable_name,
        var_type,
        var_value,
        change_type,
        var_attributes,
        stack_trace=None,
    ):
        
        if (
            var_type == "method"
            or var_type == "function"
            or var_type in primitive_types
        ):
            return
        data = {
            # "value": var_value,
            "var_name": variable_name,
            "var_type": var_type,
            "mode": change_type,  # "new", "update"
            "stack_trace": stack_trace,
            "process_id": process_id,
            "thread_id": thread_id,
            "time": time.time(),
            "meta_vars": json.dumps(str(meta_vars)),
            "attributes": var_attributes,
        }
        json_data = json.dumps(data)

        self.json_file.write(json_data + "\n")

    def __del__(self):
        self.close()

    def close(self):
        self.json_file.close()
        self.json_file.write("]\n")

    def create_instance(self):
        return json_dumper(self.json_file.name)


def dump_tensor(value):
    param_list = None
    if isinstance(value, torch.Tensor):
        if dump_tensor_version:
            # import pdb; pdb.set_trace()
            param_list = value._version
        # dump out the tensor data to a list and flatten it to a 1D list
        if dump_tensor_statistics:
            min = float(value.min().item())
            max = float(value.max().item())
            mean = float(value.mean().item())
            shape = tuple(int(x) for x in value.size())
            param_list = {
                "min": min,
                "max": max,
                "mean": mean,
                "shape": shape,
            }
        else:
            param_list = value.detach().flatten().tolist()
        
    return param_list


def dump_attributes(obj):
    result = {}
    if not hasattr(obj, "__dict__"):
        return result

    # if the object is a proxy object, get the original object
    obj_dict = obj.__dict__
    if "is_proxied_obj" in obj_dict:
        obj = obj_dict["_obj"]._obj

    # currently only dump primitive types, tensors and nn.Module
    attr_names = [name for name in dir(obj) if not name.startswith("__")]
    if isinstance(obj, torch.nn.parameter.Parameter):
        result = obj._version
        return result

    for attr_name in attr_names:
        # don't track the attr_name starts with a _ (private variable)
        if attr_name.startswith("_"):
            continue
        if attr_name in attribute_black_list:
            continue
        try:
            attr = getattr(obj, attr_name)
            if type(attr) in primitive_types:
                result[attr_name] = attr

            elif isinstance(attr, torch.Tensor):
                result[attr_name] = dump_tensor(attr)

            elif isinstance(attr, torch.nn.parameter.Parameter):
                result[attr_name] = attr.__class__.__name__ + "(Parameter)"
                result[attr_name] = dump_tensor(attr.data)

            elif isinstance(attr, torch.nn.Module):
                result[attr_name] = attr.__class__.__name__ + "(nn.Module)"
                # dump out all tensors inside the nn.Module
                for name, param in attr.named_parameters():
                    result[attr_name] += f"\n{name}: {dump_tensor(param)}"
        except Exception as e:
            print_debug(
                f"Failed to get attribute {attr_name} of object type {type(obj)}, skipping it. Error: {e}"
            )
    return result


def dump_meta_vars(level=8, proxy_file_path=""):
    frame = inspect.currentframe()
    while (
        frame.f_code.co_filename == proxy_file_path
        or frame.f_code.co_filename == __file__
    ):
        frame = frame.f_back

    important_vars = {}
    # get the file name list inside the repo
    i = 0
    while i < level and frame is not None:
        if frame.f_code.co_filename in exclude_file_names:
            frame = frame.f_back
            continue

        frame_vars = frame.f_locals

        important_vars.update(
            {
                key: frame_vars[key]
                for key in frame_vars
                # Ziming: only dump primitive types, block the var name on the black list
                if isinstance(frame_vars[key], (int, float, str, bool))
                and key not in meta_var_black_list
                and key not in important_vars
            }
        )

        frame = frame.f_back
        if frame is None:
            break
        frame_vars = frame.f_locals
        i += 1
    return concat_dicts(important_vars, meta_vars)


def concat_dicts(dict1, dict2):
    return {**dict1, **dict2}


def torch_serialize(obj, dump_module_tensors=False):
    if isinstance(obj, (int, float, str, bool)):
        return obj
    if isinstance(obj, torch.Tensor):
        new_value = str(dump_tensor(obj))
        return new_value
    if isinstance(obj, torch.nn.Module):
        new_value = obj.__class__.__name__ + "(nn.Module)"
        if dump_module_tensors:
            # dump out all tensors inside the nn.Module
            for name, param in obj.named_parameters():
                new_value += f"\n{name}: {dump_tensor(param)}"
        return new_value
    else:
        try:
            json.dumps(obj)
        except TypeError:
            obj = str(obj)
        return obj<|MERGE_RESOLUTION|>--- conflicted
+++ resolved
@@ -9,13 +9,10 @@
     attribute_black_list,
     exclude_file_names,
     dump_tensor_version,
-<<<<<<< HEAD
     dump_tensor_statistics,
     filter_by_tensor_version,
     primitive_types,
-=======
     meta_var_black_list,
->>>>>>> 86fbf348
 )
 from mldaikon.proxy_wrapper.utils import print_debug
 
@@ -48,7 +45,7 @@
         var_attributes,
         stack_trace=None,
     ):
-        
+
         if (
             var_type == "method"
             or var_type == "function"
@@ -102,7 +99,7 @@
             }
         else:
             param_list = value.detach().flatten().tolist()
-        
+
     return param_list
 
 
