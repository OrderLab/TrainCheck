import numpy as np
import torch
from numba import cuda
from torch import Tensor

MULTIPLIER = 6364136223846793005
INCREMENT = 1
MODULUS = 2**64

# Define a fixed constant tensor
FIXED_CONSTANT = torch.tensor([42], dtype=torch.int64)  # Example fixed constant


@cuda.jit("void(int64[:, :], int64[:], int64, int64)")
def cuda_hash_kernel(data, hash_values, multiplier, increment):
    idx = cuda.grid(1)
    if idx < data.shape[0]:
        hash_value = 0
        for i in range(data.shape[1]):
            hash_value = hash_value * multiplier + data[idx, i] + increment
        hash_values[idx] = hash_value


def hash_tensor_cuda(x):
    (rows, _) = x.shape

<<<<<<< HEAD
        return (
            int(hashlib.sha256(x.detach().numpy().tobytes()).hexdigest(), 16) % MODULUS
        )
=======
    hash_values = cuda.device_array(rows, dtype=np.int64)

    threads_per_block = 16
    blocks_per_grid = (rows + threads_per_block - 1) // threads_per_block

    cuda_hash_kernel[blocks_per_grid, threads_per_block](
        x, hash_values, MULTIPLIER, INCREMENT
    )

    x = hash_values.copy_to_host()

    return int(x[0])
>>>>>>> 285725c9


@torch.no_grad()
def _reduce_last_axis(x: Tensor) -> Tensor:
    assert x.dtype == torch.int64
    acc = torch.zeros_like(x[..., 0])
    for i in range(x.shape[-1]):
        acc *= MULTIPLIER
        acc += INCREMENT
        acc += x[..., i]
    return acc


def tensor_hash(x: Tensor, with_parallel: bool = True, with_cuda: bool = True) -> int:
    if with_parallel:
        if with_cuda and x.is_cuda:
            # Ensure the input is a floating-point tensor
            assert x.dtype in [
                torch.float32,
                torch.float64,
                torch.bfloat16,
                torch.float16,
                torch.float,
            ]

            # Convert the floating-point tensor to an integer representation
            x = (x * 1e8).to(torch.int64)

            # Ensure the tensor is of integer type
            assert x.dtype == torch.int64

            return hash_tensor_cuda(x)
        else:
            # Ensure the input is a floating-point tensor
            assert x.dtype in [
                torch.float32,
                torch.float64,
                torch.bfloat16,
                torch.float16,
                torch.float,
            ]

            # Convert the floating-point tensor to an integer representation
            x = (x * 1e8).to(torch.int64)  # Scale and convert to int64

            # # Expand the fixed constant tensor to match the shape of x
            # constant_tensor = FIXED_CONSTANT.expand_as(x).to

            # # Multiply the tensor with the constant tensor
            # x = x * constant_tensor

            # Ensure the tensor is of integer type
            assert x.dtype == torch.int64

            # Reduce the tensor to a single hash value
            while x.ndim > 0:
                x = _reduce_last_axis(x)
            # convert tensor to value
            return int(x.item())
    else:  # conventional approach using hashlib, use as the baseline to test the accuracy of the parallel approach
        # if on cuda, move to cpu. using hashlib to hash the tensor
        if x.is_cuda:
            x = x.cpu()
        import hashlib

        return int(hashlib.sha256(x.detach().numpy().tobytes()).hexdigest(), 16)<|MERGE_RESOLUTION|>--- conflicted
+++ resolved
@@ -24,11 +24,6 @@
 def hash_tensor_cuda(x):
     (rows, _) = x.shape
 
-<<<<<<< HEAD
-        return (
-            int(hashlib.sha256(x.detach().numpy().tobytes()).hexdigest(), 16) % MODULUS
-        )
-=======
     hash_values = cuda.device_array(rows, dtype=np.int64)
 
     threads_per_block = 16
@@ -41,7 +36,6 @@
     x = hash_values.copy_to_host()
 
     return int(x[0])
->>>>>>> 285725c9
 
 
 @torch.no_grad()
