import logging
<<<<<<< HEAD
import re
from typing import Any, Dict, List, Tuple
=======
>>>>>>> ffc65abc

import polars as pl

from mldaikon.config import config
from mldaikon.instrumentor.tracer import TraceLineType
from mldaikon.trace.types import (
    AttrState,
    FuncCallEvent,
    FuncCallExceptionEvent,
    IncompleteFuncCallEvent,
    VarChangeEvent,
    VarInstId,
)

logger = logging.getLogger(__name__)

# TODO: formalize the trace schema for efficient polars processing


def _unnest_all(schema, separator):
    def _unnest(schema, path=[]):
        for name, dtype in schema.items():
            base_type = dtype.base_type()

            if base_type == pl.Struct:
                yield from _unnest(dtype.to_schema(), path + [name])
            else:
                yield path + [name], dtype

    for (col, *fields), dtype in _unnest(schema):
        expr = pl.col(col)

        for field in fields:
            expr = expr.struct[field]

        not_empty_fields = [f for f in fields if f.strip() != ""]
        if len(not_empty_fields) > 0:
            name = separator.join([col] + not_empty_fields)
        else:
            name = col

        yield expr.alias(name)


def unnest_all(df: pl.DataFrame, separator=".") -> pl.DataFrame:
    logger.info("Unnesting all columns in the DataFrame.")
    unnested_df = df.select(_unnest_all(df.schema, separator))
    logger.info("Done unnesting all columns in the DataFrame.")
    return unnested_df


def get_attr_name(col_name: str) -> str:
    if config.VAR_ATTR_PREFIX not in col_name:
        raise ValueError(f"{col_name} does not contain the tracker_var_field_prefix.")
    return col_name[len(config.VAR_ATTR_PREFIX) :]


class Trace:
    def __init__(self, events, truncate_incomplete_func_calls=True):
        """Initializes the trace instance.

        Args:
            events (pl.DataFrame | list[pl.DataFrame] | list[dict]): The events (underlying object containing all the records) of the trace. It can be
                - a single DataFrame
                - a list of DataFrames (will be concatnated into one ), or
                - a list of dictionaries (will be converted into a DataFrame)
            truncate_incomplete_func_calls (bool, optional): Whether to truncate incomplete trailing function calls from the trace. Defaults to True.
                look at the doc of `_rm_incomplete_trailing_func_calls` for more information.

        What this function does:
            - Concatenates the DataFrames if the events is a list of DataFrames.
            - Converts the list of dictionaries into a DataFrame if the events is a list of dictionaries.
            - Truncates incomplete trailing function calls from the trace if `truncate_incomplete_func_calls` is True.
            - Checks if the time column is present in the events DataFrame.
        """
        self.events = events
        self.truncate_incomplete_func_calls = truncate_incomplete_func_calls
        self.var_changes: list[VarChangeEvent] | None = None
        raise NotImplementedError("This class should not be instantiated directly.")

    def _rm_incomplete_trailing_func_calls(self):
        """Remove incomplete trailing function calls from the trace. For why incomplete function calls exist, refer to https://github.com/OrderLab/ml-daikon/issues/31

        This function would group the function calls by `func_call_id` which is unique for each function call. Thus, each `func_call_id` should
        exactly correspond to two trace records (one pre-call and one post-call/exception). If there is only one record for a `func_call_id`,
        the function is "incomplete" and should be handled with care.

        For each incomplete function call, there will be three cases:
        1. The function call is the outermost function call of the process: In this case, we will treat it as a complete function call and ignore it.
        2. The function call is not the outermost function call of the process,
           2.1 If the function call is on a sub-thread and close enough to the outermost function call post event (config.INCOMPLETE_FUNC_CALL_SECONDS_TO_OUTERMOST_POST), we will remove it.
           2.2 If the function call is on the main-thread or on a sub-thread but not close enough to the outermost function call post event, we will raise an error.

        Raises:
            ValueError: If an incomplete function call is not close enough to the outermost function call post event.
            AssertionError: If the incomplete function call is not on a different thread than the outermost function call.
        """
        raise NotImplementedError(
            "This function should be implemented in the child class."
        )

    def get_start_time(self, process_id=None, thread_id=None) -> float:
        """Get the start time of the trace. If process_id or thread_id is provided, the start time of the specific process or thread will be returned."""
        raise NotImplementedError(
            "This function should be implemented in the child class."
        )

    def get_end_time(self, process_id=None, thread_id=None) -> float:
        """Get the start time of the trace. If process_id or thread_id is provided, the start time of the specific process or thread will be returned."""
        raise NotImplementedError(
            "This function should be implemented in the child class."
        )

    def get_process_ids(self) -> list[int]:
        """Find all process ids from the trace."""
        raise NotImplementedError(
            "This function should be implemented in the child class."
        )

    def get_thread_ids(self) -> list[int]:
        """Find all thread ids from the trace."""
        raise NotImplementedError(
            "This function should be implemented in the child class."
        )

    def get_func_names(self) -> list[str]:
        """Find all function names from the trace."""
        raise NotImplementedError(
            "This function should be implemented in the child class."
        )

    def get_func_call_ids(self, func_name: str = "") -> list[str]:
        """Find all function call ids from the trace.
        Optionally, filter by function name.
        """
        raise NotImplementedError(
            "This function should be implemented in the child class."
        )

    def get_column_dtype(self, column_name: str) -> type:
        """Get the data type of a column in the trace.
        When implementing this in schemaless dataframes, just use the first non-null value in the column to infer the type, and print a warning saying that the type might not be accurate.
        """
        raise NotImplementedError(
            "This function should be implemented in the child class."
        )

    def get_func_is_bound_method(self, func_name: str) -> bool:
        """Check if a function is bound to a class (i.e. method of a object).

        Args:
            func_name (str): The name of the function.

        Returns:
            bool: True if the function is bound to a class, False otherwise.

        Raises:
            AssertionError: If the boundness information is not found for the function.

        A function is bound to a class if *all* the function calls of the function are made on an object.
        """
        raise NotImplementedError(
            "This function should be implemented in the child class."
        )

    def get_causally_related_vars(self, func_call_id) -> set[VarInstId]:
        """Find all variables that are causally related to a function call.
        By casually related, we mean that the variables have been accessed or modified by the object (with another method) that the function call is made on.
        """
        raise NotImplementedError(
            "This function should be implemented in the child class."
        )

    def get_var_ids_unchanged_but_causally_related(
        self,
        func_call_id: str,
        var_type: str | None = None,
        attr_name: str | None = None,
    ) -> list[VarInstId]:
        """Find all variables that are causally related to a function call but not changed within the function call.

        Casually related vars: Variables are accessed or modified by the object that the function call is bound to.
        """
        related_vars = self.get_causally_related_vars(func_call_id)
        changed_vars = self.query_var_changes_within_func_call(func_call_id)

        related_vars_not_changed = []
        if var_type is not None:
            related_vars = {
                var_id for var_id in related_vars if var_id.var_type == var_type
            }
            changed_vars = [
                var_change
                for var_change in changed_vars
                if var_change.var_id.var_type == var_type
            ]
        if attr_name is not None:
            changed_vars = [
                var_change
                for var_change in changed_vars
                if var_change.attr_name == attr_name
            ]

        for var_id in related_vars:
            if any([var_change.var_id == var_id for var_change in changed_vars]):
                continue
            related_vars_not_changed.append(var_id)
        return related_vars_not_changed

    def get_var_ids(self) -> list[VarInstId]:
        """Find all variables (uniquely identified by name, type and process id) from the trace."""
        # Identification of Variables --> (variable_name, process_id)
        raise NotImplementedError(
            "This function should be implemented in the child class."
        )

    def get_var_insts(self) -> dict[VarInstId, dict[str, list[AttrState]]]:
        """Index and get all variable instances from the trace.

        Returns:
            dict[VarInstId, dict[str, list[AttrState]]]: A dictionary mapping variable instances to their attributes and their states.
            {
                VarInstId(process_id, var_name, var_type): {
                    attr_name: [AttrState(value, liveness, traces), ...],
                    ...
                },
            }

        Consecutive traces reporting the same value will be merged into one `AttrState` object. So consecutive AttrState objects will not have the same value.
        """

        raise NotImplementedError(
            "This function should be implemented in the child class."
        )

    def get_var_raw_event_before_time(self, var_id: VarInstId, time: int) -> list[dict]:
        """Get all original trace records of a variable before time."""
        raise NotImplementedError(
            "This function should be implemented in the child class."
        )

    def get_var_changes(self) -> list[VarChangeEvent]:
        """Get all variable changes events from the trace.

        Essentially, this function will comprise consecutive states of the same variable attribute as a single change event.

        Returns:
            list[VarChangeEvent]: A list of all variable change events.
        """

        if self.var_changes is not None:
            return self.var_changes

        var_insts = self.get_var_insts()

        self.var_changes = []
        for var_id in var_insts:
            for attr in var_insts[var_id]:
                for i in range(1, len(var_insts[var_id][attr])):

                    change_time = var_insts[var_id][attr][i].liveness.start_time
                    old_state = var_insts[var_id][attr][i - 1]
                    new_state = var_insts[var_id][attr][i]
                    assert (
                        change_time is not None
                    ), f"Start time not found for {var_id} {attr} {var_insts[var_id][attr][i].value}"
                    self.var_changes.append(
                        VarChangeEvent(
                            var_id=var_id,
                            attr_name=attr,
                            change_time=change_time,
                            old_state=old_state,
                            new_state=new_state,
                        )
                    )

        return self.var_changes

    def query_var_changes_within_time(
        self, time_range: tuple[int, int]
    ) -> list[VarChangeEvent]:
        """Extract all variable change events from the trace, within a specific time range."""
        var_changes = self.get_var_changes()
        return [
            var_change
            for var_change in var_changes
            if time_range[0] <= var_change.change_time <= time_range[1]
        ]

    def query_var_changes_within_time_and_process(
        self, time_range: tuple[int | float, int | float], process_id: int
    ) -> list[VarChangeEvent]:
        """Extract all variable change events from the trace, within a specific time range and process."""
        var_changes = self.get_var_changes()
        return [
            var_change
            for var_change in var_changes
            if time_range[0] <= var_change.change_time <= time_range[1]
            and var_change.var_id.process_id == process_id
        ]

    def query_var_changes_within_func_call(
        self, func_call_id: str
    ) -> list[VarChangeEvent]:
        """Extract all variable change events from the trace, within the duration of a specific function call."""
        pre_record = self.get_pre_func_call_record(func_call_id)
        post_record = self.get_post_func_call_record(func_call_id)

        start_time = pre_record["time"]

        if post_record is None:
            end_time = (
                self.get_end_time(pre_record["process_id"], pre_record["thread_id"])
                + 0.001
            )
        else:
            end_time = post_record["time"]

        return self.query_var_changes_within_time_and_process(
            (start_time, end_time), process_id=pre_record["process_id"]
        )

    def get_pre_func_call_record(self, func_call_id: str) -> dict:
        """Get the pre call record of a function given its func_call_id."""
        raise NotImplementedError(
            "This function should be implemented in the child class."
        )

    def get_post_func_call_record(self, func_call_id: str) -> dict | None:
        """Get the post call record of a function given its func_call_id.
        Returns None if the post call event is not found and the pre-call event is the outermost function call. (see the doc of `_rm_incomplete_trailing_func_calls`)
        """
        raise NotImplementedError(
            "This function should be implemented in the child class."
        )

    def query_func_call_event(
        self, func_call_id: str
    ) -> FuncCallEvent | FuncCallExceptionEvent | IncompleteFuncCallEvent:
        """Extract a function call event from the trace, given its func_call_id."""
        pre_record = self.get_pre_func_call_record(func_call_id)
        post_record = self.get_post_func_call_record(func_call_id)

        if post_record is None:
            # query the end time of the trace on the specific process and thread
            potential_end_time = self.get_end_time(
                pre_record["process_id"], pre_record["thread_id"]
            )
            return IncompleteFuncCallEvent(
                pre_record["function"], pre_record, potential_end_time
            )

        if post_record["type"] == TraceLineType.FUNC_CALL_POST:
            return FuncCallEvent(pre_record["function"], pre_record, post_record)

        if post_record["type"] == TraceLineType.FUNC_CALL_POST_EXCEPTION:
            return FuncCallExceptionEvent(
                pre_record["function"], pre_record, post_record
            )

        raise ValueError(f"Unknown function call event type: {post_record['type']}")

    def query_func_call_events_within_time(
        self,
        time_range: tuple[int | float, int | float],
        process_id: int,
        thread_id: int,
    ) -> list[FuncCallEvent | FuncCallExceptionEvent]:
        """Extract all function call events from the trace, within a specific time range, process and thread."""
        raise NotImplementedError(
            "This function should be implemented in the child class."
        )

    def query_high_level_events_within_func_call(
        self, func_call_id: str
    ) -> list[FuncCallEvent | FuncCallExceptionEvent | VarChangeEvent]:
        """Extract all high-level events (function calls and variable changes) within a specific function call."""
        pre_record = self.get_pre_func_call_record(func_call_id)
        post_record = self.get_post_func_call_record(func_call_id)
        if post_record is None:
            logger.warning(
                f"Post call event not found for {func_call_id} ({pre_record['function']})"
            )
            # let's get the end time of the trace on the specific process and thread
            end_time = (
                self.get_end_time(pre_record["process_id"], pre_record["thread_id"])
                + 0.001
            )  # adding a small value to make sure the end time is after the last event on the process and thread
            time_range = (pre_record["time"], end_time)
        else:
            time_range = (pre_record["time"], post_record["time"])
        process_id = pre_record["process_id"]
        thread_id = pre_record["thread_id"]

        high_level_func_call_events = self.query_func_call_events_within_time(
            time_range, process_id, thread_id
        )
        high_level_var_change_events = self.query_var_changes_within_func_call(
            func_call_id
        )

        return high_level_func_call_events + high_level_var_change_events

    def get_time_precentage(self, time: int) -> float:
        return (time - self.get_start_time()) / (
            self.get_end_time() - self.get_start_time()
        )

<<<<<<< HEAD
    def get_data_processed(self) -> tuple:
        """Process data for inference."""
        events = self.events
        events = events.filter(~events["function"].str.contains(r"\.__*__"))
        events = events.filter(~events["function"].str.contains(r"\._"))
        threshold = 6
        events = events.with_columns(
            (events["function"] != events["function"].shift())
            .cum_sum()
            .alias("group_id")
        )
        group_counts = events.group_by("group_id").agg(
            [
                pl.col("function").first().alias("function"),
                pl.count("function").alias("count"),
            ]
        )
        functions_to_remove = group_counts.filter(pl.col("count") > threshold)[
            "function"
        ]
        events = events.filter(~events["function"].is_in(functions_to_remove))
        function_pool = set(events["function"].unique().to_list())
        with open("check_function_pool.txt", "w") as file:
            for function in function_pool:
                file.write(f"{function}\n")
        required_columns = {"function", "func_call_id", "type", "time"}
        if not required_columns.issubset(events.columns):
            raise ValueError(
                f"Missing column: {required_columns - set(events.columns)}"
            )
        function_times: Dict[Tuple[str, str], Dict[str, Dict[str, Any]]] = {}
        function_id_map: Dict[Tuple[str, str], Dict[str, List[str]]] = {}
        listed_events: Dict[Tuple[str, str], List[dict[str, Any]]] = {}

        group_by_events = events.group_by(["process_id", "thread_id"])
        for group_events in tqdm(group_by_events):
            (process_id, thread_id), evs = group_events
            assert isinstance(process_id, str) and isinstance(thread_id, str)
            sorted_group_events = evs.sort("time")
            listed_events[process_id, thread_id] = []
            if (process_id, thread_id) not in function_id_map:
                function_id_map[(process_id, thread_id)] = {}

            if (process_id, thread_id) not in function_times:
                function_times[(process_id, thread_id)] = {}

            for event in sorted_group_events.iter_rows(named=True):
                listed_events[process_id, thread_id].append(event)
                if event["function"] in function_pool:
                    if (
                        event["function"]
                        not in function_id_map[(process_id, thread_id)]
                    ):
                        function_id_map[(process_id, thread_id)][event["function"]] = []
                    func_id = event["func_call_id"]
                    function_id_map[(process_id, thread_id)][event["function"]].append(
                        func_id
                    )

                    if event["type"] == "function_call (pre)":
                        if func_id not in function_times[(process_id, thread_id)]:
                            function_times[(process_id, thread_id)][func_id] = {}
                        function_times[(process_id, thread_id)][func_id]["start"] = (
                            event["time"]
                        )
                        function_times[(process_id, thread_id)][func_id]["function"] = (
                            event["function"]
                        )
                    elif event["type"] in [
                        "function_call (post)",
                        "function_call (post) (exception)",
                    ]:
                        function_times[(process_id, thread_id)][func_id]["end"] = event[
                            "time"
                        ]
        return (function_pool, function_times, function_id_map, listed_events)


def read_trace_file(
    file_path: str | list[str], truncate_incomplete_func_calls=True
) -> Trace:
    """Reads the trace file and returns the trace instance.

    Args:
        file_path (str | list[str]): The path to the trace file or a list of paths to the trace files.
        truncate_incomplete_func_calls (bool, optional): Whether to truncate incomplete trailing function calls from the trace. Defaults to True.
            look at the doc of `_rm_incomplete_trailing_func_calls` for more information.

    Returns:
        Trace: The trace instance.

    Note that nested structures will be flattened and all files passed as input will be concatenated into one trace object.
    """
    if isinstance(file_path, list):
        dfs = []
        for f in file_path:
            try:
                dfs.append(pl.read_ndjson(f))
                logger.info(f"Done reading {f}")
            except Exception as e:
                logger.error(f"Failed to read {f} due to {e}. aborting")
                raise e
        logger.info("Concatenating the DataFrames")
        events = pl.concat(dfs, how="diagonal_relaxed")
        logger.info("Done concatenating the DataFrames")
    else:
        events = pl.read_ndjson(file_path)
        logger.info(f"Done reading {file_path}")

    return Trace(
        unnest_all(events),
        truncate_incomplete_func_calls=truncate_incomplete_func_calls,
    )
=======
    def get_filtered_function(self) -> pl.DataFrame:
        """Filter API calls in traces and return filtered events."""
        raise NotImplementedError(
            "This function should be implemented in the child class."
        )
>>>>>>> ffc65abc
<|MERGE_RESOLUTION|>--- conflicted
+++ resolved
@@ -1,9 +1,6 @@
 import logging
-<<<<<<< HEAD
-import re
+from tqdm import tqdm
 from typing import Any, Dict, List, Tuple
-=======
->>>>>>> ffc65abc
 
 import polars as pl
 
@@ -412,7 +409,6 @@
             self.get_end_time() - self.get_start_time()
         )
 
-<<<<<<< HEAD
     def get_data_processed(self) -> tuple:
         """Process data for inference."""
         events = self.events
@@ -526,10 +522,8 @@
         unnest_all(events),
         truncate_incomplete_func_calls=truncate_incomplete_func_calls,
     )
-=======
     def get_filtered_function(self) -> pl.DataFrame:
         """Filter API calls in traces and return filtered events."""
         raise NotImplementedError(
             "This function should be implemented in the child class."
-        )
->>>>>>> ffc65abc
+        )