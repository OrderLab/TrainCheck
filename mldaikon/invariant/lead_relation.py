--- conflicted
+++ resolved
@@ -471,14 +471,11 @@
 
         assert inv.precondition is not None, "Invariant should have a precondition."
 
-<<<<<<< HEAD
         function_times: Dict[Tuple[str, str], Dict[str, Dict[str, Any]]] = {}
         function_id_map: Dict[Tuple[str, str], Dict[str, List[str]]] = {}
         listed_events: Dict[Tuple[str, str], List[dict[str, Any]]] = {}
 
-=======
         inv_triggered = False
->>>>>>> ffc65abc
         # If the trace contains no function, return vacuous true result
         func_names = trace.get_func_names()
         if len(func_names) == 0:
@@ -558,12 +555,8 @@
                             pre_recordA = event
                             continue
 
-<<<<<<< HEAD
                         if inv.precondition.verify([events_list], "func_lead"):
-=======
-                        if inv.precondition.verify([events], "func_lead"):
                             inv_triggered = True
->>>>>>> ffc65abc
                             return CheckerResult(
                                 trace=[pre_recordA, event],
                                 invariant=inv,
