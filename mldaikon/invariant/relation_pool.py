--- conflicted
+++ resolved
@@ -8,16 +8,10 @@
 from mldaikon.invariant.equal_relation import EqualRelation
 
 relation_pool: list[Type] = [
-<<<<<<< HEAD
-    # APIContainRelation,
-    # ConsistencyRelation,
-    # VarPeriodicChangeRelation,
-    EqualRelation,
-=======
     APIContainRelation,
     ConsistencyRelation,
     VarPeriodicChangeRelation,
     FunctionCoverRelation,
     FunctionLeadRelation,
->>>>>>> 86dc43d1
+    EqualRelation,
 ]