import polars as pl

# tracer + instrumentor configs
TMP_FILE_PREFIX = "_ml_daikon_"
INSTR_MODULES_TO_INSTR = ["torch"]
INSTR_MODULES_TO_SKIP = [
    "torch.fx",
    "torch._sources",  # FIXME: cannot handle this module, instrumenting it will lead to exceptions: TypeError: module, class, method, function, traceback, frame, or code object was expected, got builtin_function_or_method
]
WRAP_WITHOUT_DUMP = [
    "torch._C",
    "torch._jit",
    "torch.jit",
    "torch._tensor_str",
    # "torch.is_grad_enabled",
    # "torch.autograd.grad_mode",
    # "torch._VariableFunctionsClass",
    # "torch.get_default_dtype",
]

# consistency relation configs
SKIP_INIT_VALUE_TYPES_KEY_WORDS = (
    [  ## Types whose initialization values should not be considered
        "tensor",
        "module",
        "parameter",
    ]
)
LIVENESS_OVERLAP_THRESHOLD = 0.01  # 1%
POSITIVE_EXAMPLES_THRESHOLD = 2  # in ConsistencyRelation, we need to see at least two positive examples on one pair of variables to add a hypothesis for their types


# trace configs
VAR_ATTR_PREFIX = "attributes."
INCOMPLETE_FUNC_CALL_SECONDS_TO_OUTERMOST_POST = 0.001  # only truncate the incomplete function call if it is no earlier than 1ms to the outermost function call's post event
PROP_ATTR_TYPES = [
    bool,
    pl.Boolean,
]
PROP_ATTR_PATTERNS = [  ## Attributes that are properties (i.e. they won't be the targets of invariants, but can be precondition or postcondition)
    "^is_.*$",  # e.g., is_cuda, is_contiguous
    "^has_.*$",  # e.g., has_names, has_storage
    "^can_.*$",  # e.g., can_cast, can_slice
]

# precondition inference configs
MAX_PRECOND_DEPTH = 3  # the maximum depth of the precondition inference
ENABLE_PRECOND_SAMPLING = True  # whether to enable sampling of positive and negative examples for precondition inference, can be overridden by the command line argument
PRECOND_SAMPLING_THRESHOLD = 10000  # the number of samples to take for precondition inference, if the number of samples is larger than this threshold, we will sample this number of samples
NOT_USE_AS_CLAUSE_FIELDS = [
    "func_call_id",
    "process_id",
    "thread_id",
    "time",
    "type",
    "mode",
    "stack_trace",
    "obj_id",
]
CONST_CLAUSE_NUM_VALUES_THRESHOLD = 1  # FIXME: ad-hoc
VAR_INV_TYPE = (
    "type"  # how to describe the variable in the invariant, can be "type" or "name"
)

# Ziming: added config for e2e pipeline
<<<<<<< HEAD
API_log_dir = "."

# Beijie: for func_arg trace
# The file should contain all the functions that we need to dump for the FUNC_ARG trace
FUNC_ARG_RECORDED_FILE = "mldaikon/pre_instrument/collect_func.json"
=======
API_LOG_DIR = "."

META_VARS_FORBID_LIST = [
    "pre_process",
    "post_process",
    "__name__",
    "__file__",
    "__loader__",
    "__doc__",
    "logdir",
    "log_level",
    "is_root",
    "var_name",
    "mode",
    "process_id",
    "thread_id",
    "dumped_frame_array",
    "func_call_id",
    "mldaikon_folder",
    "enable_auto_observer_depth",
    "neglect_hidden_func",
    "neglect_hidden_module",
    "observe_then_unproxy",
    "observe_up_to_depth",
    "log_file",
    "log_dir",
]

ENABLE_COND_DUMP = False
>>>>>>> 86dc43d1
<|MERGE_RESOLUTION|>--- conflicted
+++ resolved
@@ -63,13 +63,11 @@
 )
 
 # Ziming: added config for e2e pipeline
-<<<<<<< HEAD
 API_log_dir = "."
 
 # Beijie: for func_arg trace
 # The file should contain all the functions that we need to dump for the FUNC_ARG trace
 FUNC_ARG_RECORDED_FILE = "mldaikon/pre_instrument/collect_func.json"
-=======
 API_LOG_DIR = "."
 
 META_VARS_FORBID_LIST = [
@@ -98,5 +96,4 @@
     "log_dir",
 ]
 
-ENABLE_COND_DUMP = False
->>>>>>> 86dc43d1
+ENABLE_COND_DUMP = False