TMP_FILE_PREFIX = "_ml_daikon_"
MODULES_TO_INSTRUMENT = ["torch"]
INCLUDED_WRAP_LIST = ["Net", "DataParallel"]  # FIXME: Net & DataParallel seem ad-hoc
<<<<<<< HEAD
proxy_log_dir = "proxy_log.log"  # FIXME: ad-hoc
disable_proxy_class = False  # Ziming: Currently disable proxy_class in default
LIVENESS_OVERLAP_THRESHOLD = 0.01  # 1%
PROP_ATTR_PATTERNS = [  ## Attributes that are properties (i.e. they won't be the targets of invariants, but can be precondition or postcondition)
    "^is_.*$",  # e.g., is_cuda, is_contiguous
    "^has_.*$",  # e.g., has_names, has_storage
    "^can_.*$",  # e.g., can_cast, can_slice
]
PROP_ATTR_TYPES = [bool]
=======
proxy_log_dir = "proxy_log.json"  # FIXME: ad-hoc
disable_proxy_class = False # Ziming: Currently disable proxy_class in default
proxy_update_limit = 0.35
debug_mode = False
>>>>>>> f9e34c98
<|MERGE_RESOLUTION|>--- conflicted
+++ resolved
@@ -1,19 +1,13 @@
 TMP_FILE_PREFIX = "_ml_daikon_"
 MODULES_TO_INSTRUMENT = ["torch"]
 INCLUDED_WRAP_LIST = ["Net", "DataParallel"]  # FIXME: Net & DataParallel seem ad-hoc
-<<<<<<< HEAD
-proxy_log_dir = "proxy_log.log"  # FIXME: ad-hoc
+proxy_log_dir = "proxy_log.json"  # FIXME: ad-hoc
 disable_proxy_class = False  # Ziming: Currently disable proxy_class in default
-LIVENESS_OVERLAP_THRESHOLD = 0.01  # 1%
+proxy_update_limit = 0.35
+debug_mode = FalseLIVENESS_OVERLAP_THRESHOLD = 0.01  # 1%
 PROP_ATTR_PATTERNS = [  ## Attributes that are properties (i.e. they won't be the targets of invariants, but can be precondition or postcondition)
     "^is_.*$",  # e.g., is_cuda, is_contiguous
     "^has_.*$",  # e.g., has_names, has_storage
     "^can_.*$",  # e.g., can_cast, can_slice
 ]
-PROP_ATTR_TYPES = [bool]
-=======
-proxy_log_dir = "proxy_log.json"  # FIXME: ad-hoc
-disable_proxy_class = False # Ziming: Currently disable proxy_class in default
-proxy_update_limit = 0.35
-debug_mode = False
->>>>>>> f9e34c98
+PROP_ATTR_TYPES = [bool]