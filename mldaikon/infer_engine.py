--- conflicted
+++ resolved
@@ -16,7 +16,6 @@
 random.seed(0)
 
 
-<<<<<<< HEAD
 def select_trace_implementation(choice):
     if choice == 'polars':
         from mldaikon.trace.trace import Trace, read_trace_file
@@ -30,29 +29,6 @@
         raise ValueError(f"Invalid choice: {choice}")
     
     return Trace, read_trace_file
-=======
-class InferEngine:
-    def __init__(self, traces: list[Trace]):
-        self.traces = traces
-        pass
-
-    def infer(self):
-        all_invs = []
-        all_failed_hypos = []
-        for trace in self.traces:
-            for relation in relation_pool:
-                logger.info(f"Infering invariants for relation: {relation.__name__}")
-                invs, failed_hypos = relation.infer(trace)
-                logger.info(
-                    f"Found {len(invs)} invariants for relation: {relation.__name__}"
-                )
-                all_invs.extend(invs)
-                all_failed_hypos.extend(failed_hypos)
-        logger.info(
-            f"Found {len(all_invs)} invariants, {len(all_failed_hypos)} failed hypotheses due to precondition inference"
-        )
-        return all_invs, all_failed_hypos
->>>>>>> a0ad870b
 
 
 def save_invs(invs: list[Invariant], output_file: str):
