import ast
import logging

from mldaikon.config.config import INSTR_MODULES_TO_INSTRUMENT

logger = logging.getLogger(__name__)

"""
Methods for reading and instrumenting source files.
"""


class InsertTracerVisitor(ast.NodeTransformer):
    def __init__(
        self,
        modules_to_instrument: list[str],
        scan_proxy_in_args: bool,
        allow_disable_dump: bool,
        funcs_of_inv_interest: list[str] | None,
    ):
        super().__init__()
        if not modules_to_instrument:
            logger.warning(
                "modules_to_instrument is empty, not instrumenting any module."
            )
            self.modules_to_instrument = []
        else:
            self.modules_to_instrument = modules_to_instrument
        self.scan_proxy_in_args = scan_proxy_in_args
        self.allow_disable_dump = allow_disable_dump
        self.funcs_of_inv_interest = funcs_of_inv_interest

    def get_instrument_node(self, module_name: str):
        return ast.parse(
            f"from mldaikon.instrumentor.tracer import Instrumentor; Instrumentor({module_name}, scan_proxy_in_args={self.scan_proxy_in_args}, allow_disable_dump={self.allow_disable_dump}, funcs_of_inv_interest={str(self.funcs_of_inv_interest)}).instrument()"
        ).body

    def visit_Import(self, node):
        instrument_nodes = []
        for n in node.names:
            if not (
                n.name in self.modules_to_instrument
                or n.name.split(".")[0] in self.modules_to_instrument
            ):
                logger.debug(
                    f"Skipping module {n.name} as it is not in the list of modules to instrument: {self.modules_to_instrument}."
                )
                continue
            if n.asname:
                instrument_nodes.append(self.get_instrument_node(n.asname))
            else:
                instrument_nodes.append(self.get_instrument_node(n.name))
        # let's see if there are aliases, if yes, use them
        # if not, let's use the module name directly
        return [node] + instrument_nodes

    def visit_ImportFrom(self, node):
        instrument_nodes = []
        for n in node.names:
            if not (
                node.module in self.modules_to_instrument
                or node.module.split(".")[0] in self.modules_to_instrument
            ):
                logger.debug(
                    f"Skipping module {node.module} as it is not in the list of modules to instrument: {self.modules_to_instrument}."
                )
                continue

            if n.asname:
                instrument_nodes.append(self.get_instrument_node(n.asname))
            else:
                instrument_nodes.append(self.get_instrument_node(n.name))
        return [node] + instrument_nodes


def instrument_source(
    source: str,
    modules_to_instrument: list[str],
    scan_proxy_in_args: bool,
    allow_disable_dump: bool,
    funcs_of_inv_interest: list[str] | None,
) -> str:
    """
    Instruments the given source code and returns the instrumented source code.

    **Note**: if a submodule is to be instrumented, the parent module will also be instrumented.

    """
    root = ast.parse(source)

    if not modules_to_instrument:
        logger.warning(
            f"modules_to_instrument not provided. Using default value CONSTANTS.INSTR_MODULES_TO_INSTRUMENT: {modules_to_instrument}."
        )
        modules_to_instrument = INSTR_MODULES_TO_INSTRUMENT

    visitor = InsertTracerVisitor(
        modules_to_instrument,
        scan_proxy_in_args,
        allow_disable_dump,
        funcs_of_inv_interest,
    )
    root = visitor.visit(root)
    source = ast.unparse(root)

    return source


def instrument_file(
    path: str,
    modules_to_instrument: list[str],
    disable_proxy_class: bool,
    scan_proxy_in_args: bool,
    allow_disable_dump: bool,
    API_log_dir: str,
    funcs_of_inv_interest: list[str] | None,
    proxy_module: str,
    adjusted_proxy_config: list[dict[str, int | bool | str]],
) -> str:
    """
    Instruments the given file and returns the instrumented source code.
    """
    auto_observer_config: dict[str, int | bool | str] = adjusted_proxy_config[0]
    proxy_basic_config: dict[str, int | bool | str] = adjusted_proxy_config[1]
    tensor_dump_format: dict[str, int | bool | str] = adjusted_proxy_config[2]
    delta_dump_config: dict[str, int | bool | str] = adjusted_proxy_config[3]

    if "proxy_log_dir" not in proxy_basic_config:
        from mldaikon.proxy_wrapper.proxy_config import proxy_log_dir

        proxy_basic_config["proxy_log_dir"] = proxy_log_dir

    with open(path, "r") as file:
        source = file.read()

    # instrument APIs
    instrumented_source = instrument_source(
        source,
        modules_to_instrument,
        scan_proxy_in_args,
        allow_disable_dump,
        funcs_of_inv_interest,
    )

<<<<<<< HEAD
    logging_code = f"""
import os
os.environ['MAIN_SCRIPT_NAME'] = os.path.basename(__file__).split(".")[0]
os.environ['TRACE_LOG_DIR'] = "{API_log_dir}"
=======
    # logging configs
    logging_start_code = """
import os
os.environ['MAIN_SCRIPT_NAME'] = os.path.basename(__file__).split(".")[0]

import atexit
from mldaikon.instrumentor.tracer import close_logging_threads
# handle exceptions and close the logging threads
atexit.register(close_logging_threads)
"""
    # we need to close the child logging threads by sending None to the queues on the main thread
    logging_end_code = """
# no exception, close the logging threads
close_logging_threads()
>>>>>>> 3a3b33d9
"""

    ## proxy configs
    proxy_start_code = ""
    auto_observer_code = ""

    if not disable_proxy_class:

        if proxy_basic_config:
            proxy_start_code += f"""
import mldaikon.proxy_wrapper.proxy_config as proxy_config
proxy_config.__dict__.update({proxy_basic_config})
"""
        if tensor_dump_format:
            proxy_start_code += f"""
from mldaikon.proxy_wrapper.proxy_config import tensor_dump_format
tensor_dump_format.update({tensor_dump_format})
"""
        if delta_dump_config:
            proxy_start_code += f"""
from mldaikon.proxy_wrapper.proxy_config import delta_dump_config
delta_dump_config.update({delta_dump_config})
"""
        proxy_start_code += """
from mldaikon.proxy_wrapper.proxy import Proxy
"""

        if auto_observer_config["enable_auto_observer"]:
            auto_observer_code = """
import glob
import importlib
from mldaikon.proxy_wrapper.proxy_config import auto_observer_config
spec = importlib.util.find_spec('mldaikon')
if spec and spec.origin:
    mldaikon_folder = os.path.dirname(spec.origin)
    print("mldaikon folder: ", mldaikon_folder)
else:
    raise Exception("mldaikon is not installed properly")
print("auto observer enabled with observing depth: ", auto_observer_config["enable_auto_observer_depth"])
enable_auto_observer_depth = auto_observer_config["enable_auto_observer_depth"]
neglect_hidden_func = auto_observer_config["neglect_hidden_func"]
neglect_hidden_module = auto_observer_config["neglect_hidden_module"]
observe_then_unproxy = auto_observer_config["observe_then_unproxy"]
observe_up_to_depth = auto_observer_config["observe_up_to_depth"]
if observe_up_to_depth:
    print("observe up to the depth of the function call")
else:
    print("observe only the function call at the depth")
from mldaikon.static_analyzer.graph_generator.call_graph_parser import call_graph_parser

log_files = glob.glob(
    os.path.join(mldaikon_folder, "static_analyzer", "func_level", "*.log")
)
print("log_files: ", log_files)
for log_file in log_files:
    call_graph_parser(
        log_file,
        depth=enable_auto_observer_depth,
        observe_up_to_depth=observe_up_to_depth,
        neglect_hidden_func=neglect_hidden_func,
        neglect_hidden_module=neglect_hidden_module,
        observe_then_unproxy=observe_then_unproxy,
    )
"""
        # find the main() function
        main_func = None
        root = ast.parse(instrumented_source)
        for node in ast.walk(root):
            if isinstance(node, ast.FunctionDef) and node.name == "main":
                main_func = node
                break

        # insert code before main() execution
        if main_func:
            code_to_insert = ast.parse(
                """
            """
            )
            main_func.body = code_to_insert.body + main_func.body

        instrumented_source = ast.unparse(root)

        # insert proxy for the module
        if proxy_module != "None":
            # find where the module is constructed and insert the proxy
            root_for_proxy = ast.parse(instrumented_source)
            for node in ast.walk(root_for_proxy):
                if (
                    isinstance(node, ast.Assign)
                    and isinstance(node.targets[0], ast.Name)
                    and node.targets[0].id == proxy_module
                ):
                    node.value = ast.Call(
                        func=ast.Name(id="Proxy", ctx=ast.Load()),
                        args=[node.value],
                        keywords=[
                            ast.keyword(
                                arg="is_root", value=ast.NameConstant(value=True)
                            ),
                            ast.keyword(
                                arg="logdir",
                                value=ast.Str(s=proxy_basic_config["proxy_log_dir"]),
                            ),
                        ],
                    )
                    print(
                        f"Proxy inserted for module {proxy_module} at line {node.lineno}, content: {ast.unparse(node)}"
                    )
                    break

            instrumented_source = ast.unparse(root_for_proxy)

    # HACK: this is a hack to attach the logging code to the instrumented source after the __future__ imports
    instrumented_source = (
        instrumented_source.split("\n")[0]
        + logging_start_code
        + proxy_start_code
        + auto_observer_code
        + "\n".join(instrumented_source.split("\n")[1:])
        + logging_end_code
    )

    return instrumented_source<|MERGE_RESOLUTION|>--- conflicted
+++ resolved
@@ -142,12 +142,6 @@
         funcs_of_inv_interest,
     )
 
-<<<<<<< HEAD
-    logging_code = f"""
-import os
-os.environ['MAIN_SCRIPT_NAME'] = os.path.basename(__file__).split(".")[0]
-os.environ['TRACE_LOG_DIR'] = "{API_log_dir}"
-=======
     # logging configs
     logging_start_code = """
 import os
@@ -162,7 +156,6 @@
     logging_end_code = """
 # no exception, close the logging threads
 close_logging_threads()
->>>>>>> 3a3b33d9
 """
 
     ## proxy configs
