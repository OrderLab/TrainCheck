import ast
import logging

from mldaikon.config.config import INSTR_MODULES_TO_INSTRUMENT

logger = logging.getLogger(__name__)

"""
Methods for reading and instrumenting source files.
"""


class InsertTracerVisitor(ast.NodeTransformer):
    def __init__(
        self,
        modules_to_instrument: list[str],
        scan_proxy_in_args: bool,
        allow_disable_dump: bool,
        funcs_of_inv_interest: list[str] | None,
    ):
        super().__init__()
        if not modules_to_instrument:
            logger.warning(
                "modules_to_instrument is empty, not instrumenting any module."
            )
            self.modules_to_instrument = []
        else:
            self.modules_to_instrument = modules_to_instrument
        self.scan_proxy_in_args = scan_proxy_in_args
        self.allow_disable_dump = allow_disable_dump
        self.funcs_of_inv_interest = funcs_of_inv_interest

    def get_instrument_node(self, module_name: str):
        return ast.parse(
            f"from mldaikon.instrumentor.tracer import Instrumentor; Instrumentor({module_name}, scan_proxy_in_args={self.scan_proxy_in_args}, allow_disable_dump={self.allow_disable_dump}, funcs_of_inv_interest={str(self.funcs_of_inv_interest)}).instrument()"
        ).body

    def visit_Import(self, node):
        instrument_nodes = []
        for n in node.names:
            if not (
                n.name in self.modules_to_instrument
                or n.name.split(".")[0] in self.modules_to_instrument
            ):
                logger.debug(
                    f"Skipping module {n.name} as it is not in the list of modules to instrument: {self.modules_to_instrument}."
                )
                continue
            if n.asname:
                instrument_nodes.append(self.get_instrument_node(n.asname))
            else:
                instrument_nodes.append(self.get_instrument_node(n.name))
        # let's see if there are aliases, if yes, use them
        # if not, let's use the module name directly
        return [node] + instrument_nodes

    def visit_ImportFrom(self, node):
        instrument_nodes = []
        for n in node.names:
            if not (
                node.module in self.modules_to_instrument
                or node.module.split(".")[0] in self.modules_to_instrument
            ):
                logger.debug(
                    f"Skipping module {node.module} as it is not in the list of modules to instrument: {self.modules_to_instrument}."
                )
                continue

            if n.asname:
                instrument_nodes.append(self.get_instrument_node(n.asname))
            else:
                instrument_nodes.append(self.get_instrument_node(n.name))
        return [node] + instrument_nodes


def instrument_source(
    source: str,
    modules_to_instrument: list[str],
    scan_proxy_in_args: bool,
    allow_disable_dump: bool,
    funcs_of_inv_interest: list[str] | None,
) -> str:
    """
    Instruments the given source code and returns the instrumented source code.

    **Note**: if a submodule is to be instrumented, the parent module will also be instrumented.

    """
    root = ast.parse(source)

    if not modules_to_instrument:
        logger.warning(
            f"modules_to_instrument not provided. Using default value CONSTANTS.INSTR_MODULES_TO_INSTRUMENT: {modules_to_instrument}."
        )
        modules_to_instrument = INSTR_MODULES_TO_INSTRUMENT

    visitor = InsertTracerVisitor(
        modules_to_instrument,
        scan_proxy_in_args,
        allow_disable_dump,
        funcs_of_inv_interest,
    )
    root = visitor.visit(root)
    source = ast.unparse(root)

    return source


def instrument_file(
    path: str,
    modules_to_instrument: list[str],
    disable_proxy_class: bool,
    scan_proxy_in_args: bool,
    allow_disable_dump: bool,
    API_log_dir: str,
    funcs_of_inv_interest: list[str] | None,
    proxy_module: str,
    adjusted_proxy_config: list[dict[str, int | bool | str]],
) -> str:
    """
    Instruments the given file and returns the instrumented source code.
    """
    auto_observer_config: dict[str, int | bool | str] = adjusted_proxy_config[0]
    proxy_basic_config: dict[str, int | bool | str] = adjusted_proxy_config[1]
    tensor_dump_format: dict[str, int | bool | str] = adjusted_proxy_config[2]
    delta_dump_config: dict[str, int | bool | str] = adjusted_proxy_config[3]

    if "proxy_log_dir" not in proxy_basic_config:
        from mldaikon.proxy_wrapper.proxy_config import proxy_log_dir

        proxy_basic_config["proxy_log_dir"] = proxy_log_dir

    with open(path, "r") as file:
        source = file.read()

    # instrument APIs
    instrumented_source = instrument_source(
        source,
        modules_to_instrument,
        scan_proxy_in_args,
        allow_disable_dump,
        funcs_of_inv_interest,
    )

    # logging configs
    logging_start_code = f"""
import os
os.environ['MAIN_SCRIPT_NAME'] = os.path.basename(__file__).split(".")[0]
<<<<<<< HEAD
os.environ['TRACE_LOG_DIR'] = "{API_log_dir}"
import atexit
from mldaikon.instrumentor.tracer import close_logging_threads
# handle exceptions and close the logging threads
atexit.register(close_logging_threads)
"""
    # we need to close the child logging threads by sending None to the queues on the main thread
    logging_end_code = """
# no exception, close the logging threads
close_logging_threads()
=======
>>>>>>> 6c209b87
"""

    ## proxy configs
    proxy_start_code = ""
    auto_observer_code = ""

    if not disable_proxy_class:

        if proxy_basic_config:
            proxy_start_code += f"""
import mldaikon.proxy_wrapper.proxy_config as proxy_config
proxy_config.__dict__.update({proxy_basic_config})
"""
        if tensor_dump_format:
            proxy_start_code += f"""
from mldaikon.proxy_wrapper.proxy_config import tensor_dump_format
tensor_dump_format.update({tensor_dump_format})
"""
        if delta_dump_config:
            proxy_start_code += f"""
from mldaikon.proxy_wrapper.proxy_config import delta_dump_config
delta_dump_config.update({delta_dump_config})
"""
        proxy_start_code += """
from mldaikon.proxy_wrapper.proxy import Proxy
"""

        if auto_observer_config["enable_auto_observer"]:
            auto_observer_code = """
import glob
import importlib
from mldaikon.proxy_wrapper.proxy_config import auto_observer_config
spec = importlib.util.find_spec('mldaikon')
if spec and spec.origin:
    mldaikon_folder = os.path.dirname(spec.origin)
    print("mldaikon folder: ", mldaikon_folder)
else:
    raise Exception("mldaikon is not installed properly")
print("auto observer enabled with observing depth: ", auto_observer_config["enable_auto_observer_depth"])
enable_auto_observer_depth = auto_observer_config["enable_auto_observer_depth"]
neglect_hidden_func = auto_observer_config["neglect_hidden_func"]
neglect_hidden_module = auto_observer_config["neglect_hidden_module"]
observe_then_unproxy = auto_observer_config["observe_then_unproxy"]
observe_up_to_depth = auto_observer_config["observe_up_to_depth"]
if observe_up_to_depth:
    print("observe up to the depth of the function call")
else:
    print("observe only the function call at the depth")
from mldaikon.static_analyzer.graph_generator.call_graph_parser import call_graph_parser

log_files = glob.glob(
    os.path.join(mldaikon_folder, "static_analyzer", "func_level", "*.log")
)
print("log_files: ", log_files)
for log_file in log_files:
    call_graph_parser(
        log_file,
        depth=enable_auto_observer_depth,
        observe_up_to_depth=observe_up_to_depth,
        neglect_hidden_func=neglect_hidden_func,
        neglect_hidden_module=neglect_hidden_module,
        observe_then_unproxy=observe_then_unproxy,
    )
"""
        # find the main() function
        main_func = None
        root = ast.parse(instrumented_source)
        for node in ast.walk(root):
            if isinstance(node, ast.FunctionDef) and node.name == "main":
                main_func = node
                break

        # insert code before main() execution
        if main_func:
            code_to_insert = ast.parse(
                """
            """
            )
            main_func.body = code_to_insert.body + main_func.body

        instrumented_source = ast.unparse(root)

        # insert proxy for the module
        if proxy_module != "None":
            # find where the module is constructed and insert the proxy
            root_for_proxy = ast.parse(instrumented_source)
            for node in ast.walk(root_for_proxy):
                if (
                    isinstance(node, ast.Assign)
                    and isinstance(node.targets[0], ast.Name)
                    and node.targets[0].id == proxy_module
                ):
                    node.value = ast.Call(
                        func=ast.Name(id="Proxy", ctx=ast.Load()),
                        args=[node.value],
                        keywords=[
                            ast.keyword(
                                arg="is_root", value=ast.NameConstant(value=True)
                            ),
                            ast.keyword(
                                arg="logdir",
                                value=ast.Str(s=proxy_basic_config["proxy_log_dir"]),
                            ),
                        ],
                    )
                    print(
                        f"Proxy inserted for module {proxy_module} at line {node.lineno}, content: {ast.unparse(node)}"
                    )
                    break

            instrumented_source = ast.unparse(root_for_proxy)

    # HACK: this is a hack to attach the logging code to the instrumented source after the __future__ imports
    instrumented_source = (
        instrumented_source.split("\n")[0]
        + logging_start_code
        + proxy_start_code
        + auto_observer_code
        + "\n".join(instrumented_source.split("\n")[1:])
    )

    return instrumented_source<|MERGE_RESOLUTION|>--- conflicted
+++ resolved
@@ -146,19 +146,7 @@
     logging_start_code = f"""
 import os
 os.environ['MAIN_SCRIPT_NAME'] = os.path.basename(__file__).split(".")[0]
-<<<<<<< HEAD
 os.environ['TRACE_LOG_DIR'] = "{API_log_dir}"
-import atexit
-from mldaikon.instrumentor.tracer import close_logging_threads
-# handle exceptions and close the logging threads
-atexit.register(close_logging_threads)
-"""
-    # we need to close the child logging threads by sending None to the queues on the main thread
-    logging_end_code = """
-# no exception, close the logging threads
-close_logging_threads()
-=======
->>>>>>> 6c209b87
 """
 
     ## proxy configs
