import datetime
import functools
import inspect
import json
import logging
import os
import random
import threading
import traceback
import types

import torch
import torch.utils

# from mldaikon.proxy_wrapper.proxy import Proxy
from mldaikon.proxy_wrapper.config import disable_proxy_class
from mldaikon.utils import typename

EXP_START_TIME = datetime.datetime.now().strftime("%Y-%m-%d_%H-%M-%S")

meta_vars: dict[str, object] = {}
# TODO: refactor the skipped_modules logic. Use an attribute to mark if the module is wrapped or skipped or not.

trace_API_loggers: dict[int, logging.Logger] = {}
trace_VAR_loggers: dict[int, logging.Logger] = {}
instrumentation_loggers: dict[int, logging.Logger] = {}

disable_proxy_class = disable_proxy_class


_instancemethod_t = type(torch._C._distributed_c10d.ProcessGroup.broadcast)


class TraceLineType:
    FUNC_CALL_PRE = "function_call (pre)"
    FUNC_CALL_POST = "function_call (post)"
    FUNC_CALL_POST_EXCEPTION = "function_call (post) (exception)"
    STATE_CHANGE = "state_change"


def get_trace_API_logger_for_process():
    pid = os.getpid()
    script_name = os.getenv("MAIN_SCRIPT_NAME")
    assert (
        script_name is not None
    ), "MAIN_SCRIPT_NAME is not set, examine the instrumented code to see if os.environ['MAIN_SCRIPT_NAME'] is set in the main function"

    if pid in trace_API_loggers:
        return trace_API_loggers[pid]

    logger = logging.getLogger(f"trace_API_{pid}")
    logger.setLevel(logging.INFO)
    log_file = f"{script_name}_mldaikon_trace_API_{EXP_START_TIME}_{pid}.log"
    file_handler = logging.FileHandler(log_file)
    file_handler.setFormatter(logging.Formatter("%(message)s"))
    logger.addHandler(file_handler)
    trace_API_loggers[pid] = logger
    return logger


def get_trace_VAR_logger_for_process():
    pid = os.getpid()
    script_name = os.getenv("MAIN_SCRIPT_NAME")
    assert (
        script_name is not None
    ), "MAIN_SCRIPT_NAME is not set, examine the instrumented code to see if os.environ['MAIN_SCRIPT_NAME'] is set in the main function"

    if pid in trace_VAR_loggers:
        return trace_VAR_loggers[pid]

    logger = logging.getLogger(f"trace_VAR_{pid}")
    logger.setLevel(logging.INFO)
    log_file = f"{script_name}_mldaikon_trace_VAR_{EXP_START_TIME}_{pid}.log"
    file_handler = logging.FileHandler(log_file)
    file_handler.setFormatter(logging.Formatter("%(message)s"))
    logger.addHandler(file_handler)
    trace_VAR_loggers[pid] = logger
    return logger


def dump_trace_API(trace: dict, level=logging.INFO):
    """add a timestamp (unix) to the trace and dump it to the trace log file"""
    logger = get_trace_API_logger_for_process()
    if "time" not in trace:
        trace["time"] = datetime.datetime.now().timestamp()
    logger.log(level, json.dumps(trace))


def dump_trace_VAR(trace: dict, level=logging.INFO):
    """add a timestamp (unix) to the trace and dump it to the trace log file"""
    logger = get_trace_VAR_logger_for_process()
    if "time" not in trace:
        trace["time"] = datetime.datetime.now().timestamp()
    logger.log(level, json.dumps(trace))


def get_instrumentation_logger_for_process():
    pid = os.getpid()
    script_name = os.getenv("MAIN_SCRIPT_NAME")
    assert (
        script_name is not None
    ), "MAIN_SCRIPT_NAME is not set, examine the instrumented code to see if os.environ['MAIN_SCRIPT_NAME'] is set in the main function"

    if pid in instrumentation_loggers:
        return instrumentation_loggers[pid]

    logger = logging.getLogger(f"instrumentation_{pid}")
    logger.setLevel(logging.INFO)
    log_file = f"{script_name}_mldaikon_instrumentation_{EXP_START_TIME}_{pid}.log"
    file_handler = logging.FileHandler(log_file)
    file_handler.setFormatter(logging.Formatter("%(message)s"))
    logger.addHandler(file_handler)
    instrumentation_loggers[pid] = logger
    return logger


def is_c_level_function(original_function):
    return not hasattr(original_function, "__code__")


def global_wrapper(original_function, *args, **kwargs):
    # func_call_id = random.randint(0, 1000)
    # use the current timestamp as the function call id
    # func_call_id = hash(datetime.datetime.now().timestamp())
    import uuid

    func_call_id = uuid.uuid4().hex

    # Get the current thread object
    current_thread = threading.current_thread()
    # Get the thread ID
    thread_id = current_thread.ident
    process_id = os.getpid()

    func_name = original_function.__name__
    if hasattr(original_function, "__module__"):
        module_name = original_function.__module__
    else:
        module_name = "unknown"

    func_name = f"{module_name}.{func_name}"

    dump_trace_API(
        {
            "func_call_id": func_call_id,
            "thread_id": thread_id,
            "process_id": process_id,
            "meta_vars": meta_vars,
            "type": TraceLineType.FUNC_CALL_PRE,
            "function": func_name,
        }
    )
    try:
<<<<<<< HEAD
        # check if the original function is a builtin_function_or_method
        if isinstance(original_function, types.BuiltinFunctionType):
            from mldaikon.proxy_wrapper.proxy import Proxy

            # print(f"Wrapping {original_function}")
            def unproxy_arg(arg):

                if type(arg) is Proxy:
=======
        ### Safe but inefficient: use inspect.getsource to check if the function is a C level function
        # C_level_call = False
        # try:
        #     # check if the original function is a C level function
        #     inspect.getsource(original_function)
        # except Exception as e:
        #     C_level_call = True
        C_level_call = is_c_level_function(original_function)
        # Not Safe for wrapped functions: check if the original function is a builtin_function_or_method
        # if isinstance(original_function, types.BuiltinFunctionType):
        if C_level_call:
            # print(f"Wrapping {original_function}")
            def unproxy_arg(arg):

                if hasattr(arg,"is_proxied_obj"):
>>>>>>> a239b19c
                    return unproxy_arg(arg._obj)
                elif type(arg) in [list]:
                    return [unproxy_arg(element) for element in arg]
                elif type(arg) in [tuple]:
                    return tuple(unproxy_arg(element) for element in arg)
                else:
                    return arg

            args = [unproxy_arg(arg) for arg in args]
            # args = unproxy_arg(args[0])
<<<<<<< HEAD
            kwargs = {k: v._obj if type(v) is Proxy else v for k, v in kwargs.items()}

=======
            kwargs = {k: unproxy_arg(v) for k, v in kwargs.items()}

        # def unwrap_proxies(obj):
        #     if isinstance(obj, Proxy):
        #         return unwrap_proxies(obj._obj)
        #     elif isinstance(obj, list):
        #         for i in range(len(obj)):
        #             obj[i] = unwrap_proxies(obj[i])
        #         return obj
        # Ziming: comment out the dict unwrapping here, it would interfere
        # with the _try_get_data functionality in dataloader
        # elif isinstance(obj, dict):
        #     for key in obj:
        #         obj[key] = unwrap_proxies(obj[key], level+1)
        #     return obj
        # elif isinstance(obj, tuple):
        #     obj = tuple(unwrap_proxies(item) for item in obj)
        #     return obj
        # elif isinstance(obj, types.ModuleType):
        #     return obj
        # else:
        #     return obj

        # if not disable_proxy_class:
        #     args = [unwrap_proxies(arg) for arg in args]
        #     kwargs = {k: unwrap_proxies(v) for k, v in kwargs.items()}
>>>>>>> a239b19c
        result = original_function(*args, **kwargs)
    except Exception as e:
        dump_trace_API(
            {
                "func_call_id": func_call_id,
                "thread_id": thread_id,
                "process_id": process_id,
                "meta_vars": meta_vars,
                "type": TraceLineType.FUNC_CALL_POST_EXCEPTION,
                "function": func_name,
                "args": [f"{arg}" for arg in args],
                "kwargs": [f"{k}={v}" for k, v in kwargs.items()],
                "exception": str(e),
                "traceback": traceback.format_exc(),
            },
            logging.ERROR,
        )
        print(f"Error in {func_name}: {e}")
        raise e
    dump_trace_API(
        {
            "func_call_id": func_call_id,
            "thread_id": thread_id,
            "process_id": process_id,
            "meta_vars": meta_vars,
            "type": TraceLineType.FUNC_CALL_POST,
            "function": func_name,
        },
        logging.INFO,
    )
    return result


def wrapper(original_function):
    @functools.wraps(original_function)
    def wrapped(*args, **kwargs):
        return global_wrapper(original_function, *args, **kwargs)

    return wrapped


def safe_serialize(obj):
    """Include custom serialization logic to handle parameters that cannot be serialized by json.dumps"""
    try:
        if isinstance(obj, torch.Tensor):
            return f"Tensor(shape={obj.size()}, dtype={obj.dtype})"
        return json.dumps(obj)
    except TypeError:
        return str(type(obj))


# https://stackoverflow.com/a/63851681/9201239
def get_all_subclasses(cls):
    subclass_list = []

    def recurse(cl):
        for subclass in cl.__subclasses__():
            subclass_list.append(subclass)
            recurse(subclass)

    recurse(cls)
    return set(subclass_list)


instrumented_modules = set()
skipped_modules: set[types.ModuleType | type | types.FunctionType] = set()
skipped_functions: set[str] = set()

# there are certain modules that we don't want to instrument (for example, download(), tqdm, etc.)
modules_to_skip = [
    "torch.fx",
    # "torch.jit",
    # "torch._jit",
    # "torch._C",
    "torch._sources",  # FIXME: cannot handle this module, instrumenting it will lead to exceptions: TypeError: module, class, method, function, traceback, frame, or code object was expected, got builtin_function_or_method
]


def log_instrumentation_progress(
    depth: int,
    msg: str,
    attr: object | None,
    attr_name: str | None,
    pymodule: types.ModuleType | type,
):
    if attr_name is None:
        attr_name = ""
    get_instrumentation_logger_for_process().info(
        f"Depth: {depth}, {msg}: {attr_name}, {typename(attr) if attr is not None else 'attr not provided'}, {typename(pymodule)}"
    )


class Instrumentor:
    def __init__(
        self,
        target: (
            types.ModuleType
            | type
            | types.FunctionType
            | types.BuiltinFunctionType
            | types.BuiltinMethodType
        ),
    ):
        self.instrumenting = True
        if isinstance(target, types.ModuleType):
            self.root_module = target.__name__.split(".")[0]
        elif inspect.isclass(target):
            self.root_module = target.__module__.split(".")[0]
        elif callable(target):
            get_instrumentation_logger_for_process().warning(
                f"""Unsupported target {target}. This instrumentor does not support function, 
                due to inability to swap the original function with the wrapper function 
                in the namespace. However, you can use the wrapper function directly by 
                setting 
                    `func = wrapper(func)`
                """
            )
            self.instrumenting = False
        else:
            get_instrumentation_logger_for_process().warning(
                f"Unsupported target {target}. This instrumentor only supports module, class."
            )
            self.instrumenting = False
        self.instrumented_count = 0
        self.target = target

        # TODO: check if self.target or self.root_module is in the modules_to_skip list

        # remove the target from the skipped_modules set
        if target in skipped_modules and self.instrumenting:
            assert not callable(target), f"Skipping callable {target} is not supported"
            skipped_modules.remove(target)

    def check_if_to_skip(self, attr: type):
        if typename(attr) in modules_to_skip:
            return True

        for modules_to_skip_prefix in modules_to_skip:
            if typename(attr).startswith(modules_to_skip_prefix):
                return True

        # attr should also be skipped if the attr does belong to the target
        if not typename(attr).startswith(typename(self.target)):
            return True

        return False

    def instrument(self):
        if self.instrumenting:
            self.instrumented_count = self._instrument_module(self.target)
            return self.instrumented_count
        return 0

    def _instrument_module(self, pymodule: types.ModuleType | type, depth=0):
        target_name = pymodule.__name__

        if pymodule in instrumented_modules or pymodule in skipped_modules:
            get_instrumentation_logger_for_process().info(
                f"Depth: {depth}, Skipping module: {target_name}"
            )
            return 0

        get_instrumentation_logger_for_process().info(
            f"Depth: {depth}, Instrumenting module: {target_name}"
        )
        instrumented_modules.add(pymodule)

        count_wrapped = 0
        for attr_name in dir(pymodule):
            if not hasattr(pymodule, attr_name):
                # handle __abstractmethods__ attribute
                log_instrumentation_progress(
                    depth,
                    "Skipping attribute as it does not exist",
                    None,
                    attr_name,
                    pymodule,
                )
                continue

            attr = pymodule.__dict__.get(
                attr_name, None
            )  # getattr(pymodule, attr_name)

            if attr is None:
                log_instrumentation_progress(
                    depth, "Skipping attribute as it is None", attr, attr_name, pymodule
                )
                """
                TODO: From my observation, this is happening for the attributes that are implemented in C extension, which usually include math ops and other low level operations for tensors
                , such as tensor.add_.
                We should support these operations as well. Reason is in PyTorch-FORUM84911.
                """
                continue

            # TODO: fix the bug "TypeError: module, class, method, function, traceback, frame, or code object was expected, got builtin_function_or_method"
            if "getfile" in attr_name:
                log_instrumentation_progress(
                    depth,
                    "Skipping attribute as it is getfile",
                    attr,
                    attr_name,
                    pymodule,
                )
                continue

            # skip magic methods
            if attr_name.startswith("__") and attr_name.endswith("__"):
                log_instrumentation_progress(
                    depth, "Skipping magic functions", None, attr_name, pymodule
                )
                continue

            if self.check_if_to_skip(attr):
                log_instrumentation_progress(
                    depth, "Skipping due to modules_to_skip", attr, attr_name, pymodule
                )
                continue

            # isinstance(torch.Tensor.backward, types.FunctionType) is True
            if (
                isinstance(attr, types.FunctionType)
                or isinstance(attr, types.BuiltinFunctionType)
                or isinstance(attr, _instancemethod_t)
            ):
                # if isinstance(attr
                try:
                    # instancemethod is not hashable and will lead to exceptions in this try block
                    if (
                        not isinstance(attr, _instancemethod_t)
                        and attr in skipped_functions
                    ):  # instance method is not hashable
                        log_instrumentation_progress(
                            depth,
                            "Skipping function due to skipped_functions",
                            attr,
                            attr_name,
                            pymodule,
                        )
                        continue

                except Exception as e:
                    log_instrumentation_progress(
                        depth,
                        f"Error while checking if function is in skipped_functions: {e}",
                        attr,
                        attr_name,
                        pymodule,
                    )
                    continue

                log_instrumentation_progress(
                    depth, "Instrumenting function", attr, attr_name, pymodule
                )
                wrapped = wrapper(attr)
                try:
                    setattr(pymodule, attr_name, wrapped)
                except Exception as e:
                    # handling immutable types and attrs that have no setters
                    log_instrumentation_progress(
                        depth,
                        f"Skipping function due to error: {e}",
                        attr,
                        attr_name,
                        pymodule,
                    )
                    continue
                count_wrapped += 1
            elif isinstance(attr, types.ModuleType):
                if attr in skipped_modules:
                    log_instrumentation_progress(
                        depth,
                        "Skipping module due to skipped_modules",
                        attr,
                        attr_name,
                        pymodule,
                    )
                    continue
                if not typename(attr).startswith(
                    self.root_module
                ):  # TODO: refine the logic of how to rule out irrelevant modules
                    log_instrumentation_progress(
                        depth,
                        "Skipping module due to irrelevant module",
                        attr,
                        attr_name,
                        pymodule,
                    )
                    skipped_modules.add(attr)
                    continue

                log_instrumentation_progress(
                    depth, "Recursing into module", attr, attr_name, pymodule
                )
                count_wrapped += self._instrument_module(attr, depth + 1)

            elif inspect.isclass(attr):
                log_instrumentation_progress(
                    depth, "Recursing into class", attr, attr_name, pymodule
                )
                if not attr.__module__.startswith(self.root_module):
                    log_instrumentation_progress(
                        depth,
                        "Skipping class due to irrelevant module",
                        attr,
                        attr_name,
                        pymodule,
                    )
                    continue
                count_wrapped += self._instrument_module(attr, depth + 1)

        log_instrumentation_progress(
            depth,
            f"Finished instrumenting module with {count_wrapped} functions wrapped",
            None,
            None,
            pymodule,
        )
        return count_wrapped


class StatelessVarObserver:
    """
    Tracker for the state of a variable. This variable itself cannot be reassigned, i.e. var.attr = new_value is allowed but not var = new_var.

    Currently only suports torch models.

    The difference of this class with StatefulVarObserver is that this class does not keep track of the previous state of the variable.
    Only the current state is dumped during each observation, regardless of whether the state has changed or not.
    """

    def __init__(self, var):
        self.step = (
            0  # HACK: this is a hack to get the step number as we observe every step
        )
        meta_vars.update({"step": self.step})
        # Get the current thread object
        if isinstance(var, list):
            assert (
                len(var) == 1
            ), "Currently only supports single variable, please use multiple observers for multiple variables."
            var = var[0]
        assert isinstance(var, torch.nn.Module), "Currently only supports torch models."
        self.var = var

        timestamp = datetime.datetime.now().timestamp()

        for param in self._get_state_copy():
            dump_trace_VAR(
                {
                    "process_id": os.getpid(),
                    "thread_id": threading.current_thread().ident,
                    "meta_vars": meta_vars,
                    "type": TraceLineType.STATE_CHANGE,
                    "var_type": param["type"],
                    "var_name": param["name"],
                    "attributes": param["attributes"],
                    "time": timestamp,
                }
            )

    def _get_state_copy(self):
        def is_safe_getattr(obj, attr):
            try:
                getattr(obj, attr)
                return True
            except Exception as e:
                get_instrumentation_logger_for_process().warn(
                    f"Failed to get attribute {attr} of parameter {name}, skipping it. Error: {e}"
                )
                return False

        state_copy = []
        for name, param in self.var.named_parameters():
            param_list = param.view(-1).tolist()

            state_copy.append(
                {
                    "name": name,
                    "type": typename(param),
                    "attributes": {
                        "data": param_list,
                    },
                }
            )
            # only get the attributes that are actual values
            for attr_name in dir(param):
                if attr_name.startswith("__") or not is_safe_getattr(param, attr_name):
                    continue
                attr = getattr(param, attr_name)

                if callable(attr):
                    continue

                if isinstance(attr, torch.Tensor):
                    # skipping the tensor values as we should have already captured them
                    # also, the fields in tensor such as `H` and `T` are just views of the same tensor`
                    continue

                # try to serialize the attribute, if it fails, then skip it
                try:
                    json.dumps(attr)
                except Exception as e:
                    get_instrumentation_logger_for_process().warn(
                        f"Failed to serialize attribute {attr_name} of parameter {name}, skipping it. Error: {e}"
                    )
                    continue

                state_copy[-1]["attributes"][attr_name] = attr

        return state_copy

    def observe(self):
        """The function is called to observe the state of the model. Each call to this function will
        1. Get the current state of the model
        2. Log the state
        """
        self.step += 1
        meta_vars.update({"step": self.step})

        timestamp = datetime.datetime.now().timestamp()

        for param in self._get_state_copy():
            dump_trace_VAR(
                {
                    "process_id": os.getpid(),
                    "thread_id": threading.current_thread().ident,
                    "meta_vars": meta_vars,
                    "type": TraceLineType.STATE_CHANGE,
                    # "var": self.var.__class__.__name__,
                    "var_type": param["type"],  # FIXME: hardcoding the type for now
                    "var_name": param["name"],
                    "attributes": param["attributes"],
                    "time": timestamp,
                }
            )


if __name__ == "__main__":
    Instrumentor(torch).instrument()<|MERGE_RESOLUTION|>--- conflicted
+++ resolved
@@ -151,16 +151,6 @@
         }
     )
     try:
-<<<<<<< HEAD
-        # check if the original function is a builtin_function_or_method
-        if isinstance(original_function, types.BuiltinFunctionType):
-            from mldaikon.proxy_wrapper.proxy import Proxy
-
-            # print(f"Wrapping {original_function}")
-            def unproxy_arg(arg):
-
-                if type(arg) is Proxy:
-=======
         ### Safe but inefficient: use inspect.getsource to check if the function is a C level function
         # C_level_call = False
         # try:
@@ -176,7 +166,6 @@
             def unproxy_arg(arg):
 
                 if hasattr(arg,"is_proxied_obj"):
->>>>>>> a239b19c
                     return unproxy_arg(arg._obj)
                 elif type(arg) in [list]:
                     return [unproxy_arg(element) for element in arg]
@@ -187,10 +176,6 @@
 
             args = [unproxy_arg(arg) for arg in args]
             # args = unproxy_arg(args[0])
-<<<<<<< HEAD
-            kwargs = {k: v._obj if type(v) is Proxy else v for k, v in kwargs.items()}
-
-=======
             kwargs = {k: unproxy_arg(v) for k, v in kwargs.items()}
 
         # def unwrap_proxies(obj):
@@ -217,7 +202,6 @@
         # if not disable_proxy_class:
         #     args = [unwrap_proxies(arg) for arg in args]
         #     kwargs = {k: unwrap_proxies(v) for k, v in kwargs.items()}
->>>>>>> a239b19c
         result = original_function(*args, **kwargs)
     except Exception as e:
         dump_trace_API(
