import datetime
import functools
import importlib
import inspect
import json
import logging
import os
import threading
import traceback
import types
import uuid
from collections import defaultdict
from queue import Empty, Queue
<<<<<<< HEAD
from typing import TYPE_CHECKING, Callable, NamedTuple, Optional
from collections import OrderedDict
=======
from typing import TYPE_CHECKING, Any, Callable, NamedTuple, Optional
>>>>>>> 86dc43d1

import torch
import torch.utils

if TYPE_CHECKING:
    from mldaikon.proxy_wrapper.proxy import Proxy  # noqa: F401

<<<<<<< HEAD
from mldaikon.config.config import INSTR_MODULES_TO_SKIP, WRAP_WITHOUT_DUMP, FUNC_ARG_RECORDED_FILE
from mldaikon.instrumentor.replace_functions import (
    adapt_func_for_proxy,
    funcs_to_be_replaced,
=======
from mldaikon.config.config import (
    INSTR_MODULES_TO_SKIP,
    META_VARS_FORBID_LIST,
    WRAP_WITHOUT_DUMP,
>>>>>>> 86dc43d1
)
from mldaikon.instrumentor.replace_functions import funcs_to_be_replaced
from mldaikon.proxy_wrapper.proxy_basics import is_proxied, unproxy_func
from mldaikon.proxy_wrapper.proxy_config import (
    disable_proxy_class,
    enable_C_level_observer,
)
from mldaikon.utils import typename

meta_vars: dict[str, object] = (
    {}
)  # TODO: this is actually `global_vars` and should not be dumped with every function call.


class PTID(NamedTuple):
    pid: int
    tid: int


cache_meta_vars: dict[PTID, dict[str, dict]] = defaultdict(lambda: defaultdict(dict))

DEBUG = os.environ.get("ML_DAIKON_DEBUG", False)

# per process & thread logging
stop_event = threading.Event()
monitoring_thread = None
trace_API_dumper_queues: dict[PTID, Queue] = {}
trace_VAR_dumper_queues: dict[PTID, Queue] = {}
trace_FUNC_ARG_dumper_queues: dict[PTID, Queue] = {}

# per process logging
instrumentation_loggers: dict[int, logging.Logger] = {}


def monitor_main_thread(main_thread, stop_event):
    main_thread.join()  # Wait for the main thread to finish
    print("Main thread has finished or encountered an exception")
    stop_event.set()  # Signal the logging threads to stop


def trace_dumper(task_queue: Queue, trace_file_name: str, stop_event: threading.Event):
    with open(trace_file_name, "w") as f:
        while True:
            try:
                trace = task_queue.get(timeout=0.5)
            except Empty:
                if stop_event.is_set():
                    break
                continue
            trace_str = json.dumps(trace)
            f.write(f"{trace_str}\n")
            task_queue.task_done()


disable_proxy_class = disable_proxy_class

_instancemethod_t = type(torch._C._distributed_c10d.ProcessGroup.broadcast)

METRIC_INSTRUMENTED_FUNC_LIST: dict[str, list[str]] = {"dump": [], "no_dump": []}


class TraceLineType:
    FUNC_CALL_PRE = "function_call (pre)"
    FUNC_CALL_POST = "function_call (post)"
    FUNC_CALL_POST_EXCEPTION = "function_call (post) (exception)"
    STATE_CHANGE = "state_change"


def get_trace_API_dumper_queue():
    global monitoring_thread
    if monitoring_thread is None:
        monitoring_thread = threading.Thread(
            target=monitor_main_thread, args=(threading.main_thread(), stop_event)
        )
        monitoring_thread.start()

    pid = os.getpid()
    tid = threading.current_thread().ident

    ptid = PTID(pid, tid)
    if ptid in trace_API_dumper_queues:
        return trace_API_dumper_queues[ptid]

    output_dir = os.getenv("ML_DAIKON_OUTPUT_DIR")
    assert (
        output_dir is not None
    ), "ML_DAIKON_OUTPUT_DIR is not set, examine the instrumented code to see if os.environ['ML_DAIKON_OUTPUT_DIR'] is set in the main function"

    trace_queue = Queue()
    trace_file_name = f"trace_API_{pid}_{tid}.log"
    trace_file_full_path = os.path.join(output_dir, trace_file_name)
    log_thread = threading.Thread(
        target=trace_dumper, args=(trace_queue, trace_file_full_path, stop_event)
    )
    log_thread.start()

    trace_API_dumper_queues[ptid] = trace_queue
    return trace_queue


def get_trace_VAR_dumper_queue():
    global monitoring_thread
    if monitoring_thread is None:
        monitoring_thread = threading.Thread(
            target=monitor_main_thread, args=(threading.main_thread(), stop_event)
        )
        monitoring_thread.start()

    pid = os.getpid()
    tid = threading.current_thread().ident

    ptid = PTID(pid, tid)
    if ptid in trace_VAR_dumper_queues:
        return trace_VAR_dumper_queues[ptid]

    output_dir = os.getenv("ML_DAIKON_OUTPUT_DIR")
    assert (
        output_dir is not None
    ), "ML_DAIKON_OUTPUT_DIR is not set, examine the instrumented code to see if os.environ['ML_DAIKON_OUTPUT_DIR'] is set in the main function"

    trace_queue = Queue()
    trace_file_name = f"trace_VAR_{pid}_{tid}.log"
    trace_file_full_path = os.path.join(output_dir, trace_file_name)
    log_thread = threading.Thread(
        target=trace_dumper, args=(trace_queue, trace_file_full_path, stop_event)
    )
    log_thread.start()

    trace_VAR_dumper_queues[ptid] = trace_queue
    return trace_queue


def get_trace_FUNC_ARG_dumper_queue():
    global monitoring_thread
    if monitoring_thread is None:
        monitoring_thread = threading.Thread(
            target=monitor_main_thread, args=(threading.main_thread(), stop_event)
        )
        monitoring_thread.start()

    pid = os.getpid()
    tid = threading.current_thread().ident

    ptid = PTID(pid, tid)
    if ptid in trace_FUNC_ARG_dumper_queues:
        return trace_FUNC_ARG_dumper_queues[ptid]

    output_dir = os.getenv("ML_DAIKON_OUTPUT_DIR")
    assert (
        output_dir is not None
    ), "ML_DAIKON_OUTPUT_DIR is not set, examine the instrumented code to see if os.environ['ML_DAIKON_OUTPUT_DIR'] is set in the main function"

    trace_queue = Queue()
    trace_file_name = f"trace_FUNC_ARG_{pid}_{tid}.log"
    trace_file_full_path = os.path.join(output_dir, trace_file_name)
    log_thread = threading.Thread(
        target=trace_dumper, args=(trace_queue, trace_file_full_path, stop_event)
    )
    log_thread.start()

    trace_FUNC_ARG_dumper_queues[ptid] = trace_queue
    return trace_queue


def dump_trace_API(trace: dict):
    """add a timestamp (unix) to the trace and dump it to the trace log file"""
    trace_queue = get_trace_API_dumper_queue()
    trace["time"] = datetime.datetime.now().timestamp()
    trace_queue.put(trace)


def dump_trace_VAR(trace: dict):
    """add a timestamp (unix) to the trace and dump it to the trace log file"""
    trace_queue = get_trace_VAR_dumper_queue()
    if "time" not in trace:
        trace["time"] = datetime.datetime.now().timestamp()
    trace_queue.put(trace)


def dump_trace_FUNC_ARG(trace: dict):
    """add a timestamp (unix) to the trace and dump it to the trace log file"""
    trace_queue = get_trace_FUNC_ARG_dumper_queue()
    if "time" not in trace:
        trace["time"] = datetime.datetime.now().timestamp()
    trace_queue.put(trace)


def get_instrumentation_logger_for_process():
    pid = os.getpid()
    output_dir = os.getenv("ML_DAIKON_OUTPUT_DIR")
    assert (
        output_dir is not None
    ), "ML_DAIKON_OUTPUT_DIR is not set, examine the instrumented code to see if os.environ['ML_DAIKON_OUTPUT_DIR'] is set in the main function"

    if pid in instrumentation_loggers:
        return instrumentation_loggers[pid]

    logger = logging.getLogger(f"instrumentation_{pid}")
    if DEBUG:
        logger.setLevel(logging.DEBUG)
    else:
        logger.setLevel(logging.INFO)
    log_file = f"instrumentation_{pid}.log"
    file_handler = logging.FileHandler(os.path.join(output_dir, log_file))
    file_handler.setFormatter(logging.Formatter("%(message)s"))
    logger.addHandler(file_handler)
    instrumentation_loggers[pid] = logger
    return logger


def is_c_level_function(original_function):
    return not hasattr(original_function, "__code__")


def get_meta_vars() -> dict:
    frame = inspect.currentframe()

    all_frame_vars = {}
    # get the file name list inside the repo
    while frame is not None:
        if "mldaikon" in frame.f_code.co_filename:
            frame = frame.f_back
            continue

        frame_vars = frame.f_locals

        file_full_path = frame.f_code.co_filename
        if "/site-packages/" in file_full_path:
            file_full_path = file_full_path.split("/site-packages/")[1]
        file_full_path = file_full_path.strip("/home/")

        frame_vars = {
            name: value
            for name, value in frame_vars.items()
            # Ziming: only dump primitive types, block the var name on the black list
            if isinstance(value, (int, float, str, bool))
            and (
                not name.startswith("__")
                and "mldaikon" not in name
                and name not in META_VARS_FORBID_LIST
            )
        }

        if frame_vars:
            if file_full_path not in all_frame_vars:
                all_frame_vars[file_full_path] = frame_vars
            else:
                all_frame_vars[file_full_path].update(frame_vars)
        frame = frame.f_back
    return all_frame_vars


def should_dump_trace(
    cond_dump: bool,
    ptid: PTID | None,
    key,
    meta_vars: dict[str, Any] | None,
    meta_vars_targets: list[str] | None,
    update_cache: bool = True,
) -> bool:
    """Determine if trace dumping should be enabled for this particular function call
    - cond_dump (bool): whether conditional dumping should be enabled at all, if False, always return True
    - ptid (PTID): process and thread id, if None, will be inferred from the current process and thread
    - key (str): a unique key that can identify the function or the variable to be dumped
    - meta_vars (dict[str, Any]): the current meta_vars, if None, will be inferred from the current frame
    - meta_vars_targets (list[str]|None): a subset of keys in meta_vars that should be used to determine if the trace should be dumped
    - update_cache (bool): whether to update the cache_meta_vars with the current meta_vars if the trace should be dumped

    If True is returned, cache_meta_vars will be updated with the current meta_vars
    """

    if not cond_dump:
        return True

    if ptid is None:
        tid = threading.current_thread().ident
        assert tid is not None, "threading.current_thread().ident is None"
        ptid = PTID(os.getpid(), tid)

    if meta_vars is None:
        meta_vars = get_meta_vars()

    prev_meta_vars = cache_meta_vars[ptid][key]
    if not prev_meta_vars:
        # print(f"prev_meta_vars is None for {key}")
        if update_cache:
            cache_meta_vars[ptid][key] = meta_vars
        return True

    prev_targets = prev_meta_vars
    targets = meta_vars
    if meta_vars_targets:
        prev_targets = {
            k: v for k, v in prev_meta_vars.items() if k in meta_vars_targets
        }
        targets = {k: v for k, v in meta_vars.items() if k in meta_vars_targets}

    # only if the meta_vars have changed, we will dump the trace
    if prev_targets != targets:
        if update_cache:
            cache_meta_vars[ptid][key] = meta_vars
        # print(f"meta_vars have changed for {key}")
        return True

    return False


def global_wrapper(
    original_function,
    is_bound_method,
    is_builtin,
    scan_proxy_in_args,
    dump_stack_trace,
<<<<<<< HEAD
    dump_func_args,
    *args,
    **kwargs,
):
    ## TODO: dump_func_args still not used
    ## TODO: put nn type in the above arguments

    # if one variable is of Tensor type, dump the FUNC_ARG trace
    def tensor_stats(tensor):
        stats = {}
        try:
            stats['min'] = float(tensor.min().item())
        except Exception as e:
            pass
        
        try:
            stats['max'] = float(tensor.max().item())
        except Exception as e:
            pass
        
        try:
            stats['mean'] = float(tensor.mean().item())
        except Exception as e:
            pass
        
        try:
            stats['std'] = float(tensor.std().item())
        except Exception as e:
            pass
        
        try:
            stats['shape'] = tuple(int(x) for x in tensor.size())
        except Exception as e:
            pass
        
        return stats


    def func_arg_stats(arg):
        if isinstance(arg, torch.Tensor):
            return tensor_stats(arg)
        elif isinstance(arg, torch.nn.parameter.Parameter):
            return tensor_stats(arg.data)
        elif isinstance(arg, torch.nn.modules.linear.Linear):
            if '_parameters' in arg.__dict__ and 'weight' in arg._parameters:
                return tensor_stats(args[0]._parameters['weight'])
            else:
                return None
        elif isinstance(arg, torch.nn.DataParallel):
            return str(arg.module.named_parameters)
        else:
            return None


    def convert_self_dict_to_json(self_dict):
        def convert_value(v):
            if isinstance(v, OrderedDict):
                return {k: convert_value(vv) for k, vv in v.items()}
            elif isinstance(v, set):
                return list(v)
            elif isinstance(v, torch.nn.Parameter):
                return v.detach().cpu().numpy().tolist()
            elif isinstance(v, torch.Tensor):
                return v.cpu().numpy().tolist()
            elif v is None:
                return 'null'
            return v

        ret_dict = {k: convert_value(v) for k, v in self_dict.items()}
        return ret_dict

    import uuid

    func_call_id = uuid.uuid4().hex

    logger = logging.getLogger(__name__)

    # Get the current thread object
    current_thread = threading.current_thread()
    # Get the thread ID
    thread_id = current_thread.ident
    process_id = os.getpid()

    func_name = typename(original_function)

    func_type_dict = {}

    # read from FUNC_ARG_RECORDED_FILE
    with open(FUNC_ARG_RECORDED_FILE, "r") as f:
        recorded_funcs = json.load(f)
=======
    cond_dump,
    *args,
    **kwargs,
):
    """Instrumentation for APIs

    Pre-call Phase
    1. Log the pre-call information
    2. Unproxy the arguments if the function is a C level function -- Proxy objects passed to built-in functions will cause segfault
    3. Add additional 'observer' (monitoring whether the input arguments have changed after the function call) to the function if specified

    Call Phase
    1. Calls the original function
    2. If an exception is raised, log the exception and re-raise it

    Post-call Phase
    1. Log the post-call information
    """

    # If function prefix is torch.nn, get the type
    is_type_nn = False
    try: 
        is_type_nn = original_function.__module__.startswith("torch.nn")
    except:
        pass
>>>>>>> 86dc43d1

    # If function is mentioned in the FUNC_ARG_RECORDED_FILE, dump the trace
    should_dump_func_arg_trace = False
    for starter in recorded_funcs['starts_with']:
        if func_name.startswith(starter):
            should_dump_func_arg_trace = True
            break

    if not should_dump_func_arg_trace:
        for func in recorded_funcs['functions']:
            if func_name == func:
                should_dump_func_arg_trace = True
                break

    try:
        if '.to' in func_name[6:]:
            import pdb; pdb.set_trace()
    except:
        pass

    # Dump the function arguments
    if should_dump_func_arg_trace:
        # Note: this loop only runs once!
        while True:  # a hack that allows us to skip the dumping
            # Get signature
            try:  # Builtin functions do not have signature
                func_type_annotations = inspect.signature(original_function).parameters
            except:
                print(f"Error in inspect.signature: {func_name}")
                break  # skip the dumping

            func_type_dict = {k: str(v.annotation) for k, v in func_type_annotations.items()}

            # args and kwargs
            # if it is has "self", start from the second element
            is_method = 'self' in func_type_annotations

            # check if the signature has wild cast
            is_wild_cast = 'args' in func_type_annotations and 'kwargs' in func_type_annotations

            if is_wild_cast:
                # Beijie: if a function has wild cast, how to decide the args?
                func_type_dict = {}
                args_value = args
                kwargs_value = kwargs
            else:
                args_value = args
                kwargs_value = kwargs

                # args substitution
                func_type_dict = list(func_type_dict.items())

                for idx, arg_value in enumerate(args_value):
                    # skip "self" if it is a method
                    if is_method and idx == 0:
                        continue

                    if func_type_dict[idx][1] == "<class 'inspect._empty'>":
                        func_type_dict[idx] = (func_type_dict[idx][0], str(type(arg_value)))

                func_type_dict = dict(func_type_dict)

            # kwargs substitution
            # Beijie: whether to substitute the kwargs if it does not exist?
            for k, v in kwargs_value.items():
                if k in func_type_dict and func_type_dict[k] == "<class 'inspect._empty'>":
                    func_type_dict[k] = str(type(v))

            for idx, arg_value in enumerate(args_value):  # Note that args_value may contain "self"
                if is_method and idx == 0:
                    # Beijie: if self is complex, how to dump the trace?
                    # if func_name == 'torch.nn.modules.module.Module.__init__':
                    #     import pdb; pdb.set_trace()
                    self_stat = func_arg_stats(args[0])

<<<<<<< HEAD
                    if self_stat:
                        self_record = {
                            "is_method": is_method,
                            "var_type": typename(arg_value),
                            "var_name": "self",
                            "func_name": func_name,
                            "self_stat": self_stat,
                        }

                        dump_trace_FUNC_ARG(self_record)

                    continue

                if "Tensor" in typename(arg_value) or "Linear" in typename(arg_value):
                    func_arg_record = {
                        "is_method": is_method,
                        "var_type": typename(arg_value),
                        "var_name": idx,
                        "func_name": func_name,
                        "tensor_stats": func_arg_stats(arg_value),
                    }

                    dump_trace_FUNC_ARG(func_arg_record)

            break
=======
    logger = logging.getLogger(__name__)

    func_call_id = uuid.uuid4().hex
    thread_id = threading.current_thread().ident
    process_id = os.getpid()
    func_name = typename(original_function)
    pre_meta_vars = get_meta_vars()

    # determine at runtime whether to dump the trace
    is_dumping = should_dump_trace(
        cond_dump,
        PTID(process_id, thread_id),
        f"API_{func_name}",  # any key that can uniquely identify the function or the variable to be dumped
        meta_vars=pre_meta_vars,
        meta_vars_targets=None,  # can be used to restrain the meta_vars to a subset of keys
        update_cache=True,
    )

    if not is_dumping:
        # logger.debug(f"Skipping dump for {func_name} as meta_vars have not changed")
        # print(f"Skipping dump for {func_name} as meta_vars have not changed")
        return core_wrapper(original_function, is_builtin, *args, **kwargs)
>>>>>>> 86dc43d1

    pre_record = {
        "func_call_id": func_call_id,
        "thread_id": thread_id,
        "process_id": process_id,
        "meta_vars": pre_meta_vars,
        "type": TraceLineType.FUNC_CALL_PRE,
        "function": func_name,
        "is_bound_method": is_bound_method,
        "obj_id": None if not is_bound_method else id(args[0]),
        "proxy_obj_names": [
            ["", ""]
        ],  # HACK: this is a hack to make polars schema inference work (it samples the first 100 rows to infer the schema)
        "args": func_type_dict if should_dump_func_arg_trace else None,
    }

    if dump_stack_trace:
        pre_record["stack_trace"] = traceback.format_stack()

    if scan_proxy_in_args:
        proxy_in_args = []

        def find_proxy_in_args(args):
            for i, arg in enumerate(args):
                if is_proxied(arg):
                    proxy_in_args.append(arg)
                elif type(arg) in [list, tuple]:
                    find_proxy_in_args(arg)
                elif isinstance(arg, types.GeneratorType) and not isinstance(
                    arg, tuple
                ):
                    arg_list = list(arg)
                    args[i] = iter(arg_list)
                    find_proxy_in_args(arg_list)

        args = list(args)
        find_proxy_in_args(args)
        args = tuple(args)

        if proxy_in_args:
            for proxy in proxy_in_args:
                pre_record["proxy_obj_names"].append(
                    [proxy.__dict__["var_name"], type(proxy._obj).__name__]
                )

    dump_trace_API(pre_record)
    if enable_C_level_observer and C_level_call:
        from mldaikon.proxy_wrapper.proxy_observer import add_observer_to_func
    dump_trace_API(pre_record)
    if enable_C_level_observer and is_builtin:
        from mldaikon.proxy_wrapper.proxy_observer import (  # import here to avoid circular import
            add_observer_to_func,
        )

        original_function = add_observer_to_func(
            original_function, cond_dump=cond_dump, unproxy=True
        )

    elif is_builtin:
        # proxy objects being passed to backend will cause seg fault: TODO: replace with unproxy func
        original_function = unproxy_func(original_function)

    try:
        result = original_function(*args, **kwargs)
    except Exception as e:
        dump_trace_API(
            {
                "func_call_id": func_call_id,
                "thread_id": thread_id,
                "process_id": process_id,
                "meta_vars": get_meta_vars(),
                "type": TraceLineType.FUNC_CALL_POST_EXCEPTION,
                "function": func_name,
                # "args": [f"{arg}" for arg in args],
                # "kwargs": [f"{k}={v}" for k, v in kwargs.items()],
                "exception": str(e),
                "exception_type": f"{type(e)}",
                "traceback": traceback.format_exc(),
                "is_bound_method": is_bound_method,
                "obj_id": None if not is_bound_method else id(args[0]),
            },
        )
        logger.error(f"Error in {func_name}: {type(e)} {e}")
        raise e

    post_record = (
        pre_record.copy()
    )  # copy the pre_record (though we don't actually need to copy anything)
    post_record["type"] = TraceLineType.FUNC_CALL_POST
    post_record["meta_vars"] = get_meta_vars()
    post_record["return_type"] = typename(result) if result is not None else None
    dump_trace_API(post_record)

    # If the result is of Tensor type, dump the result Tensor stats
    if should_dump_func_arg_trace and ("Tensor" in typename(result) or "Linear" in typename(result)):
        # if func_name == "torch.nn.modules.module.Module.to":
        #     import pdb; pdb.set_trace()
        if '_parameters' in result.__dict__ and 'weight' in result._parameters:
            func_arg_record = {
                # "process_id": process_id,
                # "thread_id": thread_id,
                # "meta_vars": get_meta_vars(),
                # "type": TraceLineType.STATE_CHANGE,
                "is_method": is_method,
                "var_type": typename(result),
                "func_name": func_name,
                "result_stat": func_arg_stats(result._parameters['weight']),
            }

            dump_trace_FUNC_ARG(func_arg_record)

    return result


def core_wrapper(original_function, is_builtin, *args, **kwargs):
    """same as global_wrapper but without the logging, will have lower overhead than global_wrapper
    We use this wrapper on the functions that are not helpful for invariant inference,  but still needs to be instrumented to handle proxy classes
    """
    if is_builtin:
        original_function = unproxy_func(original_function)
    return original_function(*args, **kwargs)


def wrapper(
    original_function,
    is_bound_method,
    scan_proxy_in_args,
    dump_stack_trace,
<<<<<<< HEAD
    dump_func_args,
=======
    cond_dump,
>>>>>>> 86dc43d1
    disable_dump=False,
):
    is_builtin = is_c_level_function(original_function)

    # determine statically whether to dump the trace
    if not disable_dump:
        METRIC_INSTRUMENTED_FUNC_LIST["dump"].append(typename(original_function))

        @functools.wraps(original_function)
        def wrapped(*args, **kwargs):
            return global_wrapper(  # the wrapper cannot be invoked with named parameters as *args has to be after the named parameters
                original_function,
                is_bound_method,
                is_builtin,
                scan_proxy_in_args,
                dump_stack_trace,
<<<<<<< HEAD
                dump_func_args,
=======
                cond_dump,
>>>>>>> 86dc43d1
                *args,
                **kwargs,
            )

    else:
        METRIC_INSTRUMENTED_FUNC_LIST["no_dump"].append(typename(original_function))

        @functools.wraps(original_function)
        def wrapped(*args, **kwargs):
            return core_wrapper(original_function, is_builtin, *args, **kwargs)

    wrapped._ml_daikon_original_function = original_function
    wrapped._ml_daikon_instrumented = True
    return wrapped


def safe_serialize(obj):
    """Include custom serialization logic to handle parameters that cannot be serialized by json.dumps"""
    try:
        if isinstance(obj, torch.Tensor):
            return f"Tensor(shape={obj.size()}, dtype={obj.dtype})"
        return json.dumps(obj)
    except TypeError:
        return str(type(obj))


# https://stackoverflow.com/a/63851681/9201239
def get_all_subclasses(cls):
    subclass_list = []

    def recurse(cl):
        for subclass in cl.__subclasses__():
            subclass_list.append(subclass)
            recurse(subclass)

    recurse(cls)
    return set(subclass_list)


def log_instrumentation_progress(
    depth: int,
    msg: str,
    attr: object | None,
    attr_name: str | None,
    pymodule: types.ModuleType | type,
):
    if attr_name is None:
        attr_name = ""
    get_instrumentation_logger_for_process().info(
        f"Depth: {depth}, {msg}: {attr_name}, {typename(attr) if attr is not None else 'attr not provided'}, {typename(pymodule)}"
    )


modules_or_cls_id_instrumented = set()


def mark_module_or_cls_as_visited(module: object):
    # not using a flag here as some classes do not allow setting attributes or flags
    # the goal of marking the module as visited is to avoid cycles in the module graph
    modules_or_cls_id_instrumented.add(id(module))


def is_module_or_cls_instrumented(module: object) -> bool:
    return id(module) in modules_or_cls_id_instrumented


def is_API_instrumented(obj: Callable) -> bool:
    # APIs has to be marked with a flag as ids will be changed after instrumentation, and also having the same id would mean that the object is not instrumented (e.g. multiple references to the same object)
    try:
        # we cannot use hasattr as it would trigger the __getattr__ method of the object, and can lead to exceptions at https://github.com/pytorch/pytorch/blob/main/torch/_ops.py#L1029-L1031
        return obj.__dict__.get("_ml_daikon_instrumented", False)
    except Exception:
        # a wrapped API would have __dict__ and have the flag
        return False


def is_API_bound_method(obj: Callable) -> bool:
    """We will see if the object will be a bound method or not. If the object is a bound method, we will return True, else False"""
    logger = logging.getLogger(__name__)
    signature = None

    # handle the case where the object is already a bound method, theoretically, this should not happen
    if inspect.ismethod(obj):
        logger.warning(f"Object is already a bound method: {obj}")
        return True

    # handle the case where the object is a method not instantiated yet, e.g. torch.optim.Adam.step is a method, but not a bound method yet
    try:
        signature = inspect.signature(obj)
    except (
        ValueError
    ) as e:  # inspect.signature raises ValueError if no signature is found, TypeError if obj is not a callable
        logger.debug(f"Error in inspect.signature: {e}")
        return False
    param_names = list(signature.parameters.keys())
    return len(param_names) > 0 and "self" == param_names[0]


def get_module_path_from_file_path(file_path: str, root_module: str) -> str | None:
    # import root_module and get root module
    if (
        not file_path.endswith(".py")
        or not os.path.exists(file_path)
        or f"/{root_module}/" not in file_path
    ):
        return None
    # get the path of the module from the file path
    path_after_root_module = file_path.split(f"/{root_module}/")[1].split(".py")[0]
    module_path = f"{root_module}.{path_after_root_module}".replace("/", ".")
    return module_path


class Instrumentor:
    def __init__(
        self,
        target: (
            types.ModuleType
            | type
            | types.FunctionType
            | types.BuiltinFunctionType
            | types.BuiltinMethodType
        ),
        scan_proxy_in_args: bool,
        use_full_instr: bool,
        funcs_of_inv_interest: Optional[list[str]] = None,
        API_dump_stack_trace: bool = False,
<<<<<<< HEAD
        FUNC_ARG_dump_stack_trace: bool = False,
=======
        cond_dump: bool = False,
>>>>>>> 86dc43d1
    ):
        """
        Instruments the specified target with additional tracing functionality.

        Args:
            target:
                The module, class, or function to instrument.
                Note: Instrumenting functions is not supported; calling this will do nothing.
            scan_proxy_in_args (bool):
                Whether to scan the arguments of the function for proxy objects.
                Enabling this will allow the instrumentor to log the proxy objects in the function arguments,
                which can be useful to establish the causal relationship between the proxy objects and the function calls.
                Enabling this leads to a mild 2% overhead on 84911.
            use_full_instr (bool):
                Whether to dump trace for all APIs. If False, APIs in certain modules deemed to be not important (e.g. `jit` in `torch`) will not have trace being dumped.
                Refer to WRAP_WITHOUT_DUMP in config.py for the list of functions/modules that will have the dump disabled.
            funcs_of_inv_interest (Optional[List[Callable]]):
                An optional list of functions that are of interest for invariant inference.
                If provided, all functions not in this list will be instrumented with dump disabled,
                and the functions in this list will be instrumented with dump enabled. NOTE: If this list is provided, use_full_str must be set to False. WRAP_WITHOUT_DUMP will be ignored.
            API_dump_stack_trace (bool):
                Whether to dump the stack trace of the function call. Enabling this will add the stack trace to the trace log.
            cond_dump (bool):
                Whether to dump the trace conditionally. If True, the trace will only be dumped if meta_vars have changed since the last call of this particular function.
                This might cause additional overhead (cpu and memory) as the meta_vars will be compared with the previous call, and meta_vars will have to be cached in memory.
        """

        self.instrumenting = True
        if isinstance(target, types.ModuleType):
            self.root_module = target.__name__.split(".")[0]
        elif inspect.isclass(target):
            self.root_module = target.__module__.split(".")[0]
        elif callable(target):
            get_instrumentation_logger_for_process().warning(
                f"""Unsupported target {target}. This instrumentor does not support function, 
                due to inability to swap the original function with the wrapper function 
                in the namespace. However, you can use the wrapper function directly by 
                setting 
                    `func = wrapper(func)`
                """
            )
            self.instrumenting = False
        else:
            get_instrumentation_logger_for_process().warning(
                f"Unsupported target {target}. This instrumentor only supports module, class."
            )
            self.instrumenting = False
        self.instrumented_count = 0
        self.target = target
        self.scan_proxy_in_args = scan_proxy_in_args
        self.use_full_instr = use_full_instr
        self.funcs_of_inv_interest = funcs_of_inv_interest
        self.API_dump_stack_trace = API_dump_stack_trace
<<<<<<< HEAD
        self.FUNC_ARG_dump_stack_trace = FUNC_ARG_dump_stack_trace
=======
        self.cond_dump = cond_dump
>>>>>>> 86dc43d1

        if self.funcs_of_inv_interest is not None and self.use_full_instr:
            get_instrumentation_logger_for_process().fatal(
                "Invariants are provided but use_full_instr is True. Selective instrumentation cannot be done. Please remove the `--use-full-instr` flag or remove the invariants"
            )
            raise ValueError(
                "Invariants are provided but use_full_instr is True. Selective instrumentation cannot be done. Please remove the `--use-full-instr` flag or remove the invariants"
            )

        if self.funcs_of_inv_interest is not None:
            get_instrumentation_logger_for_process().info(
                f"Functions of interest for invariant inference: {self.funcs_of_inv_interest}"
            )

    def instrument(self) -> int:
        if not self.instrumenting:
            return 0

        visited_file_paths: set[str] = set()

        first_pass_instrumented_count = 0
        get_instrumentation_logger_for_process().info(
            "First pass: Recursive scan of the module"
        )
        assert isinstance(self.target, (types.ModuleType, type)), "Invalid target"

        first_pass_instrumented_count += self._instrument_module(
            self.target, visited_file_paths, True, 0
        )
        get_instrumentation_logger_for_process().info(
            "Files scanned %s", "\n".join(sorted(visited_file_paths))
        )
        get_instrumentation_logger_for_process().info(
            "First pass instrumented %d functions", first_pass_instrumented_count
        )

        get_instrumentation_logger_for_process().info(
            "Second pass: Direct instrumentation of the files"
        )
        second_pass_instrumented_count = 0
        for file_path in sorted(visited_file_paths):
            module_path = get_module_path_from_file_path(file_path, self.root_module)
            if module_path is None or "__init__" in module_path:
                get_instrumentation_logger_for_process().info(
                    f"Skipping file {file_path}"
                )
                continue

            get_instrumentation_logger_for_process().info(
                f"Instrumenting module {module_path}"
            )

            pymodule = importlib.import_module(module_path)
            second_pass_instrumented_count += self._instrument_module(
                pymodule,
                visited_file_paths,
                False,
                0,
            )
        get_instrumentation_logger_for_process().info(
            "Second pass instrumented %d functions", second_pass_instrumented_count
        )

        self.instrumented_count = (
            first_pass_instrumented_count + second_pass_instrumented_count
        )

        # sort the instrumented functions by their name
        METRIC_INSTRUMENTED_FUNC_LIST["dump"] = sorted(
            METRIC_INSTRUMENTED_FUNC_LIST["dump"]
        )
        METRIC_INSTRUMENTED_FUNC_LIST["no_dump"] = sorted(
            METRIC_INSTRUMENTED_FUNC_LIST["no_dump"]
        )

        # dump the instrumented functions
        get_instrumentation_logger_for_process().info(
            "Functions instrumented with trace dumping enabled:\n%s",
            "\n".join(METRIC_INSTRUMENTED_FUNC_LIST["dump"]),
        )
        get_instrumentation_logger_for_process().info(
            "Functions instrumented with trace dumping disabled:\n%s",
            "\n".join(METRIC_INSTRUMENTED_FUNC_LIST["no_dump"]),
        )

        # do some simple checking for correctness:
        # 1. if funcs_of_inv_interest is provided, then METRIC_INSTRUMENTED_FUNC_LIST["dump"] should be equal to funcs_of_inv_interest
        if self.funcs_of_inv_interest is not None:
            # assert set(METRIC_INSTRUMENTED_FUNC_LIST["dump"]) == set(
            #     self.funcs_of_inv_interest
            # ), f"METRIC_INSTRUMENTED_FUNC_LIST['dump'] != funcs_of_inv_interest, diff: {set(METRIC_INSTRUMENTED_FUNC_LIST['dump']) ^ set(self.funcs_of_inv_interest)}"
            assert set(METRIC_INSTRUMENTED_FUNC_LIST["dump"]).issubset(
                set(self.funcs_of_inv_interest)
            ), f"Actual functions being instrumented are not a subset of the functions required by the provided invariants, diff: {set(METRIC_INSTRUMENTED_FUNC_LIST['dump']) ^ set(self.funcs_of_inv_interest)}"

            if set(METRIC_INSTRUMENTED_FUNC_LIST["dump"]) != set(
                self.funcs_of_inv_interest
            ):
                get_instrumentation_logger_for_process().warning(
                    f"Not all functions required by the provided invariants are instrumented (e.g. due to transfering ), some invariants might not be active at all, funcs not instrumented: {set(METRIC_INSTRUMENTED_FUNC_LIST['dump']) ^ set(self.funcs_of_inv_interest)}"
                )  # TODO: report a number of functions not instrumented and thus the invariants that will not be active

        return self.instrumented_count

    def _should_skip_module_or_cls(self, pymodule: object) -> str | None:
        module_or_cls = "class" if inspect.isclass(pymodule) else "module"

        if typename(pymodule) in INSTR_MODULES_TO_SKIP:
            return f"Skipping {module_or_cls} as it is in INSTR_MODULES_TO_SKIP"

        for modules_to_skip_prefix in INSTR_MODULES_TO_SKIP:
            if typename(pymodule).startswith(modules_to_skip_prefix):
                return f"Skipping {module_or_cls} as it is in INSTR_MODULES_TO_SKIP"

        if not typename(pymodule).startswith(self.root_module):
            return f"Skipping {module_or_cls} as it does not belong to the target"

        return None

    def _should_skip_instr_attr(self, attr_name: str, pymodule: object) -> str | None:
        # 1. skip attrs with no objects (e.g. __abstractmethods__ and C extension functions)
        attr = pymodule.__dict__.get(attr_name, None)
        if attr is None:
            return "Skipping attribute as it is None"

        # 2. Skip if the attribute is already instrumented
        if is_API_instrumented(attr):
            return "Skipping attribute as it is already instrumented"

        # 3. Instrumenting inspect.getfile lead to --> TypeError: module, class, method, function, traceback, frame, or code object was expected, got builtin_function_or_method"
        if "getfile" in attr_name:  # cannot handle getfile correctly
            return "Skipping attribute as it is getfile"

        # 3. Skip magic methods except __init__ and __call__ # TODO: try if __init__ and __call__ can be instrumented
        if (
            attr_name.startswith("__")
            and attr_name.endswith("__")
            and attr_name not in ["__init__", "__call__"]
        ):
            return "Skipping magic functions"

        # 4. Skip if the attribute is in INSTR_MODULES_TO_SKIP | MANUAL CONFIG
        if typename(attr) in INSTR_MODULES_TO_SKIP:
            return "Skipping attribute as it is one of INSTR_MODULES_TO_SKIP"

        # 5. Skip if the attribute is in modules_to_skip_prefix | MANUAL CONFIG
        for modules_to_skip_prefix in INSTR_MODULES_TO_SKIP:
            if typename(attr).startswith(modules_to_skip_prefix):
                return "Skipping attribute as it is in INSTR_MODULES_TO_SKIP"

        # 6. Skip if the attribute does not belong to the target root module
        if not typename(attr).startswith(self.root_module):
            return "Skipping attribute as it does not belong to the root module"

        return None

    def should_disable_dump(self, attr) -> bool:
        """Check if the dump should be disabled for the attribute.
        If use_full_instr is True, then the dump will not be disabled.
        If funcs_of_inv_interest is provided, then the dump will be disabled for all functions except the ones in funcs_of_inv_interest.
        If the attribute is in WRAP_WITHOUT_DUMP, then the dump will be disabled. Otherwise, the dump will not be disabled.
        """

        if self.use_full_instr:
            return False

        if self.funcs_of_inv_interest is not None:
            if typename(attr) in self.funcs_of_inv_interest:
                return False
            return True

        logger = logging.getLogger(__name__)
        attr_name = typename(attr)
        for wrap_without_dump_module in WRAP_WITHOUT_DUMP:
            if attr_name.startswith(wrap_without_dump_module):
                logger.debug(
                    f"Skipping dump for {attr_name} as it is in WRAP_WITHOUT_DUMP {wrap_without_dump_module}"
                )
                return True
        return False

    def _instrument_module(
        self,
        pymodule: types.ModuleType | type,
        visited_file_paths: set,
        recurse_into_sub_module: bool,
        depth,
    ):
        target_name = pymodule.__name__

        if not recurse_into_sub_module and inspect.ismodule(pymodule):
            # not recurse_into_sub_module means that we are in the second pass, and we are directly instrumenting the module
            # we should not skip the module even if it is already instrumented as the first pass might have skipped private functions
            pass
        else:
            if is_module_or_cls_instrumented(pymodule):
                module_or_cls = "class" if inspect.isclass(pymodule) else "module"
                get_instrumentation_logger_for_process().info(
                    f"Depth: {depth}, Skipping {module_or_cls}: {target_name}, Reason: Already instrumented"
                )
                return 0

        # if pymodule in instrumented_modules or pymodule in skipped_modules:
        if reason := self._should_skip_module_or_cls(pymodule):
            get_instrumentation_logger_for_process().info(
                f"Depth: {depth}, Skipping module: {target_name}, Reason: {reason}"
            )
            return 0

        get_instrumentation_logger_for_process().info(
            f"Depth: {depth}, Instrumenting module: {target_name}"
        )

        mark_module_or_cls_as_visited(pymodule)

        count_wrapped = 0
        for attr_name in dir(pymodule):
            attr = pymodule.__dict__.get(attr_name)
            if attr is None:
                # try access this attribute to handle lazy loading
                try:
                    _ = getattr(pymodule, attr_name)
                    attr = pymodule.__dict__.get(
                        attr_name
                    )  # this attr should be loaded now
                except Exception as e:
                    get_instrumentation_logger_for_process().debug(
                        f"Depth: {depth}, lazy loading failed for attribute: {attr_name}, Module: {target_name}, Type: {typename(attr)}: {e}"
                    )

            if reason := self._should_skip_instr_attr(attr_name, pymodule):
                get_instrumentation_logger_for_process().debug(
                    f"Depth: {depth}, Skipping attribute: {attr_name}, Reason: {reason}, Module: {target_name}, Type: {typename(attr)}"
                )
                continue

            try:
                file_path = inspect.getsourcefile(attr)  # type: ignore
                if file_path is not None:
                    visited_file_paths.add(file_path)
            except Exception:
                pass

            if isinstance(
                attr, (types.FunctionType, types.BuiltinFunctionType, _instancemethod_t)
            ):
                assert not (
                    recurse_into_sub_module and is_API_instrumented(attr)
                ), f"{attr} is already instrumented"
                if not recurse_into_sub_module and is_API_instrumented(attr):
                    log_instrumentation_progress(
                        depth,
                        "Skipping function as it is already instrumented",
                        attr,
                        attr_name,
                        pymodule,
                    )
                    continue
                log_instrumentation_progress(
                    depth, "Instrumenting function", attr, attr_name, pymodule
                )

                if typename(attr) in funcs_to_be_replaced:
                    get_instrumentation_logger_for_process().info(
                        f"Replacing function {typename(attr)} with funcs_to_be_replaced[typename(attr)]"
                    )
                    attr = funcs_to_be_replaced[typename(attr)]

                wrapped = wrapper(
                    attr,
                    is_bound_method=is_API_bound_method(attr),
                    scan_proxy_in_args=self.scan_proxy_in_args,
                    disable_dump=self.should_disable_dump(attr),
                    dump_stack_trace=self.API_dump_stack_trace,
<<<<<<< HEAD
                    dump_func_args=self.FUNC_ARG_dump_stack_trace
=======
                    cond_dump=self.cond_dump,
>>>>>>> 86dc43d1
                )
                try:
                    setattr(pymodule, attr_name, wrapped)
                except Exception as e:
                    # handling immutable types and attrs that have no setters
                    log_instrumentation_progress(
                        depth,
                        f"Skipping function due to error: {e}",
                        attr,
                        attr_name,
                        pymodule,
                    )
                    continue
                count_wrapped += 1
            elif inspect.isclass(attr):
                log_instrumentation_progress(
                    depth, "Recursing into class", attr, attr_name, pymodule
                )
                count_wrapped += self._instrument_module(
                    attr,
                    visited_file_paths,
                    recurse_into_sub_module,
                    depth + 1,
                )
            elif recurse_into_sub_module and isinstance(attr, types.ModuleType):
                log_instrumentation_progress(
                    depth, "Recursing into module", attr, attr_name, pymodule
                )
                count_wrapped += self._instrument_module(
                    attr,
                    visited_file_paths,
                    recurse_into_sub_module,
                    depth + 1,
                )
            else:
                log_instrumentation_progress(
                    depth, "Not instrumenting", attr, attr_name, pymodule
                )

        log_instrumentation_progress(
            depth,
            f"Finished instrumenting module with {count_wrapped} functions wrapped",
            None,
            None,
            pymodule,
        )
        return count_wrapped


class StatelessVarObserver:
    """
    Tracker for the state of a variable. This variable itself cannot be reassigned, i.e. var.attr = new_value is allowed but not var = new_var.

    Currently only suports torch models.

    The difference of this class with StatefulVarObserver is that this class does not keep track of the previous state of the variable.
    Only the current state is dumped during each observation, regardless of whether the state has changed or not.
    """

    def __init__(self, var, dump_tensor_hash: bool = True):
        # Get the current thread object
        if isinstance(var, list):
            assert (
                len(var) == 1
            ), "Currently only supports single variable, please use multiple observers for multiple variables."
            var = var[0]
        assert isinstance(var, torch.nn.Module), "Currently only supports torch models."
        self.var = var

        """DANGEROUS: This param_version tracking is used to track the version of the parameters, so that we can skip the parameters that have not changed.
            However, the `_version` attribute is only bumped when inplace ops (ones with a `_` suffix) like `add_` are called. This means this trick only
            applies to model parameters which should be updated inplace for memory efficiency. 

            However, this trick will not apply to any other variables that are not updated inplace. For example, if you have a variable `x` and you do `x = x + 1`,
            the `_version` of `x` will not be updated and the observer will not be able to detect the change.

            **Many of the activations and intermediate tensors are not updated inplace, so this observer will not be able to detect the changes in those tensors.**
        """
        self.param_versions = {}  # type: ignore
        timestamp = datetime.datetime.now().timestamp()

        for param in self._get_state_copy():
            attributes = param["attributes"]
            if dump_tensor_hash:
                from mldaikon.proxy_wrapper.hash import tensor_hash

                for attr_name, attr in attributes.items():
                    if isinstance(attr, torch.Tensor):
                        attributes[f"{attr_name}_hash"] = tensor_hash(attr)

            dump_trace_VAR(
                {
                    "process_id": os.getpid(),
                    "thread_id": threading.current_thread().ident,
                    "meta_vars": get_meta_vars(),
                    "type": TraceLineType.STATE_CHANGE,
                    "var_type": param["type"],
                    "var_name": param["name"],
                    "attributes": attributes,
                    "time": timestamp,
                }
            )

    def _get_state_copy(self):
        def is_safe_getattr(obj, attr):
            try:
                getattr(obj, attr)
                return True
            except Exception as e:
                get_instrumentation_logger_for_process().warn(
                    f"Failed to get attribute {attr} of parameter {name}, skipping it. Error: {e}"
                )
                return False

        state_copy = []
        for name, param in self.var.named_parameters():
            # if name in self.param_versions:
            #     if param._version == self.param_versions[name]:
            #         # the parameter has not changed, so skip it
            #         print(f"Skipping {name} as it has not changed in step {self.step}")
            #         continue
            # TODO: use a flag to enable/disable this optimization
            self.param_versions[name] = param._version
            state_copy.append(
                {
                    "name": name,
                    "type": typename(param),
                    "attributes": {},
                }
            )
            # only get the attributes that are actual values
            for attr_name in dir(param):
                if attr_name.startswith("__") or not is_safe_getattr(param, attr_name):
                    continue
                attr = getattr(param, attr_name)

                if callable(attr):
                    continue

                if isinstance(attr, torch.Tensor) or attr is None:
                    if attr_name in ["data", "grad"]:
                        if attr is not None:
                            attr = attr.view(-1).tolist()
                        else:
                            attr = (
                                []
                            )  # for polars binding, having too many nones would cause error
                    else:
                        continue
                # try to serialize the attribute, if it fails, then skip it
                try:
                    json.dumps(attr)
                except Exception as e:
                    get_instrumentation_logger_for_process().warn(
                        f"Failed to serialize attribute {attr_name} of parameter {name}, skipping it. Error: {e}"
                    )
                    continue

                state_copy[-1]["attributes"][attr_name] = attr

        return state_copy

    def observe(self):
        """The function is called to observe the state of the model. Each call to this function will
        1. Get the current state of the model
        2. Log the state
        """

        timestamp = datetime.datetime.now().timestamp()

        for param in self._get_state_copy():
            dump_trace_VAR(
                {
                    "process_id": os.getpid(),
                    "thread_id": threading.current_thread().ident,
                    "meta_vars": get_meta_vars(),
                    "type": TraceLineType.STATE_CHANGE,
                    # "var": self.var.__class__.__name__,
                    "var_type": param["type"],  # FIXME: hardcoding the type for now
                    "var_name": param["name"],
                    "attributes": param["attributes"],
                    "time": timestamp,
                }
            )<|MERGE_RESOLUTION|>--- conflicted
+++ resolved
@@ -11,12 +11,8 @@
 import uuid
 from collections import defaultdict
 from queue import Empty, Queue
-<<<<<<< HEAD
-from typing import TYPE_CHECKING, Callable, NamedTuple, Optional
+from typing import TYPE_CHECKING, Any, Callable, NamedTuple, Optional
 from collections import OrderedDict
-=======
-from typing import TYPE_CHECKING, Any, Callable, NamedTuple, Optional
->>>>>>> 86dc43d1
 
 import torch
 import torch.utils
@@ -24,17 +20,10 @@
 if TYPE_CHECKING:
     from mldaikon.proxy_wrapper.proxy import Proxy  # noqa: F401
 
-<<<<<<< HEAD
-from mldaikon.config.config import INSTR_MODULES_TO_SKIP, WRAP_WITHOUT_DUMP, FUNC_ARG_RECORDED_FILE
-from mldaikon.instrumentor.replace_functions import (
-    adapt_func_for_proxy,
-    funcs_to_be_replaced,
-=======
 from mldaikon.config.config import (
     INSTR_MODULES_TO_SKIP,
     META_VARS_FORBID_LIST,
     WRAP_WITHOUT_DUMP,
->>>>>>> 86dc43d1
 )
 from mldaikon.instrumentor.replace_functions import funcs_to_be_replaced
 from mldaikon.proxy_wrapper.proxy_basics import is_proxied, unproxy_func
@@ -348,13 +337,34 @@
     is_builtin,
     scan_proxy_in_args,
     dump_stack_trace,
-<<<<<<< HEAD
     dump_func_args,
+    ## TODO: dump_func_args still not used
+    ## TODO: put nn type in the above arguments
+    cond_dump,
     *args,
     **kwargs,
 ):
-    ## TODO: dump_func_args still not used
-    ## TODO: put nn type in the above arguments
+    """Instrumentation for APIs
+
+    Pre-call Phase
+    1. Log the pre-call information
+    2. Unproxy the arguments if the function is a C level function -- Proxy objects passed to built-in functions will cause segfault
+    3. Add additional 'observer' (monitoring whether the input arguments have changed after the function call) to the function if specified
+
+    Call Phase
+    1. Calls the original function
+    2. If an exception is raised, log the exception and re-raise it
+
+    Post-call Phase
+    1. Log the post-call information
+    """
+
+    # If function prefix is torch.nn, get the type
+    is_type_nn = False
+    try: 
+        is_type_nn = original_function.__module__.startswith("torch.nn")
+    except:
+        pass
 
     # if one variable is of Tensor type, dump the FUNC_ARG trace
     def tensor_stats(tensor):
@@ -422,50 +432,34 @@
 
     import uuid
 
+    logger = logging.getLogger(__name__)
+
     func_call_id = uuid.uuid4().hex
-
-    logger = logging.getLogger(__name__)
-
-    # Get the current thread object
-    current_thread = threading.current_thread()
-    # Get the thread ID
-    thread_id = current_thread.ident
+    thread_id = threading.current_thread().ident
     process_id = os.getpid()
-
     func_name = typename(original_function)
+    pre_meta_vars = get_meta_vars()
+
+    # determine at runtime whether to dump the trace
+    is_dumping = should_dump_trace(
+        cond_dump,
+        PTID(process_id, thread_id),
+        f"API_{func_name}",  # any key that can uniquely identify the function or the variable to be dumped
+        meta_vars=pre_meta_vars,
+        meta_vars_targets=None,  # can be used to restrain the meta_vars to a subset of keys
+        update_cache=True,
+    )
+
+    if not is_dumping:
+        # logger.debug(f"Skipping dump for {func_name} as meta_vars have not changed")
+        # print(f"Skipping dump for {func_name} as meta_vars have not changed")
+        return core_wrapper(original_function, is_builtin, *args, **kwargs)
 
     func_type_dict = {}
 
     # read from FUNC_ARG_RECORDED_FILE
     with open(FUNC_ARG_RECORDED_FILE, "r") as f:
         recorded_funcs = json.load(f)
-=======
-    cond_dump,
-    *args,
-    **kwargs,
-):
-    """Instrumentation for APIs
-
-    Pre-call Phase
-    1. Log the pre-call information
-    2. Unproxy the arguments if the function is a C level function -- Proxy objects passed to built-in functions will cause segfault
-    3. Add additional 'observer' (monitoring whether the input arguments have changed after the function call) to the function if specified
-
-    Call Phase
-    1. Calls the original function
-    2. If an exception is raised, log the exception and re-raise it
-
-    Post-call Phase
-    1. Log the post-call information
-    """
-
-    # If function prefix is torch.nn, get the type
-    is_type_nn = False
-    try: 
-        is_type_nn = original_function.__module__.startswith("torch.nn")
-    except:
-        pass
->>>>>>> 86dc43d1
 
     # If function is mentioned in the FUNC_ARG_RECORDED_FILE, dump the trace
     should_dump_func_arg_trace = False
@@ -541,7 +535,6 @@
                     #     import pdb; pdb.set_trace()
                     self_stat = func_arg_stats(args[0])
 
-<<<<<<< HEAD
                     if self_stat:
                         self_record = {
                             "is_method": is_method,
@@ -567,30 +560,6 @@
                     dump_trace_FUNC_ARG(func_arg_record)
 
             break
-=======
-    logger = logging.getLogger(__name__)
-
-    func_call_id = uuid.uuid4().hex
-    thread_id = threading.current_thread().ident
-    process_id = os.getpid()
-    func_name = typename(original_function)
-    pre_meta_vars = get_meta_vars()
-
-    # determine at runtime whether to dump the trace
-    is_dumping = should_dump_trace(
-        cond_dump,
-        PTID(process_id, thread_id),
-        f"API_{func_name}",  # any key that can uniquely identify the function or the variable to be dumped
-        meta_vars=pre_meta_vars,
-        meta_vars_targets=None,  # can be used to restrain the meta_vars to a subset of keys
-        update_cache=True,
-    )
-
-    if not is_dumping:
-        # logger.debug(f"Skipping dump for {func_name} as meta_vars have not changed")
-        # print(f"Skipping dump for {func_name} as meta_vars have not changed")
-        return core_wrapper(original_function, is_builtin, *args, **kwargs)
->>>>>>> 86dc43d1
 
     pre_record = {
         "func_call_id": func_call_id,
@@ -719,11 +688,8 @@
     is_bound_method,
     scan_proxy_in_args,
     dump_stack_trace,
-<<<<<<< HEAD
     dump_func_args,
-=======
     cond_dump,
->>>>>>> 86dc43d1
     disable_dump=False,
 ):
     is_builtin = is_c_level_function(original_function)
@@ -740,11 +706,8 @@
                 is_builtin,
                 scan_proxy_in_args,
                 dump_stack_trace,
-<<<<<<< HEAD
                 dump_func_args,
-=======
                 cond_dump,
->>>>>>> 86dc43d1
                 *args,
                 **kwargs,
             )
@@ -871,11 +834,8 @@
         use_full_instr: bool,
         funcs_of_inv_interest: Optional[list[str]] = None,
         API_dump_stack_trace: bool = False,
-<<<<<<< HEAD
         FUNC_ARG_dump_stack_trace: bool = False,
-=======
         cond_dump: bool = False,
->>>>>>> 86dc43d1
     ):
         """
         Instruments the specified target with additional tracing functionality.
@@ -929,11 +889,8 @@
         self.use_full_instr = use_full_instr
         self.funcs_of_inv_interest = funcs_of_inv_interest
         self.API_dump_stack_trace = API_dump_stack_trace
-<<<<<<< HEAD
         self.FUNC_ARG_dump_stack_trace = FUNC_ARG_dump_stack_trace
-=======
         self.cond_dump = cond_dump
->>>>>>> 86dc43d1
 
         if self.funcs_of_inv_interest is not None and self.use_full_instr:
             get_instrumentation_logger_for_process().fatal(
@@ -1208,11 +1165,8 @@
                     scan_proxy_in_args=self.scan_proxy_in_args,
                     disable_dump=self.should_disable_dump(attr),
                     dump_stack_trace=self.API_dump_stack_trace,
-<<<<<<< HEAD
                     dump_func_args=self.FUNC_ARG_dump_stack_trace
-=======
                     cond_dump=self.cond_dump,
->>>>>>> 86dc43d1
                 )
                 try:
                     setattr(pymodule, attr_name, wrapped)
