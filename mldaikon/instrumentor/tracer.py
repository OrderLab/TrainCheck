--- conflicted
+++ resolved
@@ -92,32 +92,17 @@
     ), "MAIN_SCRIPT_NAME is not set, examine the instrumented code to see if os.environ['MAIN_SCRIPT_NAME'] is set in the main function"
 
     trace_queue = Queue()
-    trace_file_name = (
-        f"{script_name}_mldaikon_trace_API_{EXP_START_TIME}_{pid}_{tid}.log"
-    )
+    trace_log_dir = os.getenv("TRACE_LOG_DIR") + "/API"
+    if not os.path.exists(trace_log_dir):
+        os.makedirs(trace_log_dir)
+    trace_file_name = f"{trace_log_dir}/{script_name}_mldaikon_trace_API_{EXP_START_TIME}_{pid}_{tid}.log"
     log_thread = threading.Thread(
         target=trace_dumper, args=(trace_queue, trace_file_name)
     )
     log_thread.start()
 
-<<<<<<< HEAD
-    logger = logging.getLogger(f"trace_API_{pid}")
-    logger.setLevel(logging.INFO)
-    trace_log_dir = os.getenv("TRACE_LOG_DIR") + "/API"
-    if not os.path.exists(trace_log_dir):
-        os.makedirs(trace_log_dir)
-    log_file = (
-        f"{trace_log_dir}/{script_name}_mldaikon_trace_API_{EXP_START_TIME}_{pid}.log"
-    )
-    file_handler = logging.FileHandler(log_file)
-    file_handler.setFormatter(logging.Formatter("%(message)s"))
-    logger.addHandler(file_handler)
-    trace_API_loggers[pid] = logger
-    return logger
-=======
     trace_API_logger_queues[ptid] = trace_queue
     return trace_queue
->>>>>>> 3a3b33d9
 
 
 def get_trace_VAR_dumper_queue():
@@ -134,32 +119,17 @@
     ), "MAIN_SCRIPT_NAME is not set, examine the instrumented code to see if os.environ['MAIN_SCRIPT_NAME'] is set in the main function"
 
     trace_queue = Queue()
-    trace_file_name = (
-        f"{script_name}_mldaikon_trace_VAR_{EXP_START_TIME}_{pid}_{tid}.log"
-    )
+    trace_log_dir = os.getenv("TRACE_LOG_DIR") + "/VAR"
+    if not os.path.exists(trace_log_dir):
+        os.makedirs(trace_log_dir)
+    trace_file_name = f"{trace_log_dir}/{script_name}_mldaikon_trace_VAR_{EXP_START_TIME}_{pid}_{tid}.log"
     log_thread = threading.Thread(
         target=trace_dumper, args=(trace_queue, trace_file_name)
     )
     log_thread.start()
 
-<<<<<<< HEAD
-    logger = logging.getLogger(f"trace_VAR_{pid}")
-    logger.setLevel(logging.INFO)
-    trace_log_dir = os.getenv("TRACE_LOG_DIR") + "/VAR"
-    if not os.path.exists(trace_log_dir):
-        os.makedirs(trace_log_dir)
-    log_file = (
-        f"{trace_log_dir}/{script_name}_mldaikon_trace_VAR_{EXP_START_TIME}_{pid}.log"
-    )
-    file_handler = logging.FileHandler(log_file)
-    file_handler.setFormatter(logging.Formatter("%(message)s"))
-    logger.addHandler(file_handler)
-    trace_VAR_loggers[pid] = logger
-    return logger
-=======
     trace_VAR_logger_queues[ptid] = trace_queue
     return trace_queue
->>>>>>> 3a3b33d9
 
 
 def dump_trace_API(trace: dict):
