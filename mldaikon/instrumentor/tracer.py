import datetime
import functools
import importlib
import inspect
import json
import logging
import os
import sys
import threading
import traceback
import types
import uuid
from collections import defaultdict
from queue import Empty, Queue
from typing import TYPE_CHECKING, Any, Callable, NamedTuple, Optional
from collections import OrderedDict

import torch
import torch.utils

if TYPE_CHECKING:
    from mldaikon.proxy_wrapper.proxy import Proxy  # noqa: F401

from mldaikon.config.config import (
    INSTR_MODULES_TO_SKIP,
    META_VARS_FORBID_LIST,
    WRAP_WITHOUT_DUMP,
    FUNC_ARG_RECORDED_FILE,
)
from mldaikon.instrumentor.replace_functions import (
    funcs_to_be_replaced,
    is_funcs_to_be_unproxied,
)
from mldaikon.proxy_wrapper.proxy_basics import is_proxied, unproxy_func
from mldaikon.proxy_wrapper.proxy_config import (
    disable_proxy_class,
    enable_C_level_observer,
)
from mldaikon.utils import typename

meta_vars: dict[str, object] = (
    {}
)  # TODO: this is actually `global_vars` and should not be dumped with every function call.


class PTID(NamedTuple):
    pid: int
    tid: int


cache_meta_vars: dict[PTID, dict[str, dict]] = defaultdict(lambda: defaultdict(dict))

DEBUG = os.environ.get("ML_DAIKON_DEBUG", False)

# per process & thread logging
stop_event = threading.Event()
monitoring_thread = None
trace_API_dumper_queues: dict[PTID, Queue] = {}
trace_VAR_dumper_queues: dict[PTID, Queue] = {}
trace_FUNC_ARG_dumper_queues: dict[PTID, Queue] = {}

# per process logging
instrumentation_loggers: dict[int, logging.Logger] = {}


def monitor_main_thread(main_thread, stop_event):
    main_thread.join()  # Wait for the main thread to finish
    print("Main thread has finished or encountered an exception")
    stop_event.set()  # Signal the logging threads to stop


def trace_dumper(task_queue: Queue, trace_file_name: str, stop_event: threading.Event):
    with open(trace_file_name, "w") as f:
        while True:
            try:
                trace = task_queue.get(timeout=0.5)
            except Empty:
                if stop_event.is_set():
                    break
                continue
            trace_str = json.dumps(trace)
            f.write(f"{trace_str}\n")
            task_queue.task_done()


disable_proxy_class = disable_proxy_class

_instancemethod_t = type(torch._C._distributed_c10d.ProcessGroup.broadcast)

METRIC_INSTRUMENTED_FUNC_LIST: dict[str, list[str]] = {"dump": [], "no_dump": []}


class TraceLineType:
    FUNC_CALL_PRE = "function_call (pre)"
    FUNC_CALL_POST = "function_call (post)"
    FUNC_CALL_POST_EXCEPTION = "function_call (post) (exception)"
    STATE_CHANGE = "state_change"


def get_trace_API_dumper_queue():
    global monitoring_thread
    if monitoring_thread is None:
        monitoring_thread = threading.Thread(
            target=monitor_main_thread, args=(threading.main_thread(), stop_event)
        )
        monitoring_thread.start()

    pid = os.getpid()
    tid = threading.current_thread().ident

    ptid = PTID(pid, tid)
    if ptid in trace_API_dumper_queues:
        return trace_API_dumper_queues[ptid]

    output_dir = os.getenv("ML_DAIKON_OUTPUT_DIR")
    assert (
        output_dir is not None
    ), "ML_DAIKON_OUTPUT_DIR is not set, examine the instrumented code to see if os.environ['ML_DAIKON_OUTPUT_DIR'] is set in the main function"

    trace_queue = Queue()
    trace_file_name = f"trace_API_{pid}_{tid}.log"
    trace_file_full_path = os.path.join(output_dir, trace_file_name)
    log_thread = threading.Thread(
        target=trace_dumper, args=(trace_queue, trace_file_full_path, stop_event)
    )
    log_thread.start()

    trace_API_dumper_queues[ptid] = trace_queue
    return trace_queue


def get_trace_VAR_dumper_queue():
    global monitoring_thread
    if monitoring_thread is None:
        monitoring_thread = threading.Thread(
            target=monitor_main_thread, args=(threading.main_thread(), stop_event)
        )
        monitoring_thread.start()

    pid = os.getpid()
    tid = threading.current_thread().ident

    ptid = PTID(pid, tid)
    if ptid in trace_VAR_dumper_queues:
        return trace_VAR_dumper_queues[ptid]

    output_dir = os.getenv("ML_DAIKON_OUTPUT_DIR")
    assert (
        output_dir is not None
    ), "ML_DAIKON_OUTPUT_DIR is not set, examine the instrumented code to see if os.environ['ML_DAIKON_OUTPUT_DIR'] is set in the main function"

    trace_queue = Queue()
    trace_file_name = f"trace_VAR_{pid}_{tid}.log"
    trace_file_full_path = os.path.join(output_dir, trace_file_name)
    log_thread = threading.Thread(
        target=trace_dumper, args=(trace_queue, trace_file_full_path, stop_event)
    )
    log_thread.start()

    trace_VAR_dumper_queues[ptid] = trace_queue
    return trace_queue


def get_trace_FUNC_ARG_dumper_queue():
    global monitoring_thread
    if monitoring_thread is None:
        monitoring_thread = threading.Thread(
            target=monitor_main_thread, args=(threading.main_thread(), stop_event)
        )
        monitoring_thread.start()

    pid = os.getpid()
    tid = threading.current_thread().ident

    ptid = PTID(pid, tid)
    if ptid in trace_FUNC_ARG_dumper_queues:
        return trace_FUNC_ARG_dumper_queues[ptid]

    output_dir = os.getenv("ML_DAIKON_OUTPUT_DIR")
    assert (
        output_dir is not None
    ), "ML_DAIKON_OUTPUT_DIR is not set, examine the instrumented code to see if os.environ['ML_DAIKON_OUTPUT_DIR'] is set in the main function"

    trace_queue = Queue()
    trace_file_name = f"trace_FUNC_ARG_{pid}_{tid}.log"
    trace_file_full_path = os.path.join(output_dir, trace_file_name)
    log_thread = threading.Thread(
        target=trace_dumper, args=(trace_queue, trace_file_full_path, stop_event)
    )
    log_thread.start()

    trace_FUNC_ARG_dumper_queues[ptid] = trace_queue
    return trace_queue


def dump_trace_API(trace: dict):
    """add a timestamp (unix) to the trace and dump it to the trace log file"""
    trace_queue = get_trace_API_dumper_queue()
    trace["time"] = datetime.datetime.now().timestamp()
    trace_queue.put(trace)


def dump_trace_VAR(trace: dict):
    """add a timestamp (unix) to the trace and dump it to the trace log file"""
    trace_queue = get_trace_VAR_dumper_queue()
    if "time" not in trace:
        trace["time"] = datetime.datetime.now().timestamp()
    trace_queue.put(trace)


def dump_trace_FUNC_ARG(trace: dict):
    """add a timestamp (unix) to the trace and dump it to the trace log file"""
    trace_queue = get_trace_FUNC_ARG_dumper_queue()
    if "time" not in trace:
        trace["time"] = datetime.datetime.now().timestamp()
    trace_queue.put(trace)


def get_instrumentation_logger_for_process():
    pid = os.getpid()
    output_dir = os.getenv("ML_DAIKON_OUTPUT_DIR")
    assert (
        output_dir is not None
    ), "ML_DAIKON_OUTPUT_DIR is not set, examine the instrumented code to see if os.environ['ML_DAIKON_OUTPUT_DIR'] is set in the main function"

    if pid in instrumentation_loggers:
        return instrumentation_loggers[pid]

    logger = logging.getLogger(f"instrumentation_{pid}")
    if DEBUG:
        logger.setLevel(logging.DEBUG)
    else:
        logger.setLevel(logging.INFO)
    log_file = f"instrumentation_{pid}.log"
    file_handler = logging.FileHandler(os.path.join(output_dir, log_file))
    file_handler.setFormatter(logging.Formatter("%(message)s"))
    logger.addHandler(file_handler)
    instrumentation_loggers[pid] = logger
    return logger


def is_c_level_function(original_function):
    return not hasattr(original_function, "__code__")

def is_numerical_value_too_large(value: Any) -> bool:
    if isinstance(value, (int, float)):
        return sys.getsizeof(value) > 32
    return False

def get_meta_vars() -> dict:
    return {}
    
# def get_meta_vars() -> dict:
#     frame = inspect.currentframe()

#     all_frame_vars = {}
#     # get the file name list inside the repo
#     while frame is not None:
#         if "mldaikon" in frame.f_code.co_filename:
#             frame = frame.f_back
#             continue

#         frame_vars = frame.f_locals

#         file_full_path = frame.f_code.co_filename
#         if "/site-packages/" in file_full_path:
#             file_full_path = file_full_path.split("/site-packages/")[1]
#         file_full_path = file_full_path.strip("/home/")

#         frame_vars = {
#             name: value
#             for name, value in frame_vars.items()
#             # Ziming: only dump primitive types, block the var name on the black list
#             if isinstance(value, (int, float, str, bool))
#             and not is_numerical_value_too_large(value)
#             and (
#                 not name.startswith("__")
#                 and "mldaikon" not in name
#                 and name not in META_VARS_FORBID_LIST
#             )
#         }

#         if frame_vars:
#             if file_full_path not in all_frame_vars:
#                 all_frame_vars[file_full_path] = frame_vars
#             else:
#                 all_frame_vars[file_full_path].update(frame_vars)
#         frame = frame.f_back
#     return all_frame_vars


def should_dump_trace(
    cond_dump: bool,
    ptid: PTID | None,
    key,
    meta_vars: dict[str, Any] | None,
    meta_vars_targets: list[str] | None,
    update_cache: bool = True,
) -> bool:
    """Determine if trace dumping should be enabled for this particular function call
    - cond_dump (bool): whether conditional dumping should be enabled at all, if False, always return True
    - ptid (PTID): process and thread id, if None, will be inferred from the current process and thread
    - key (str): a unique key that can identify the function or the variable to be dumped
    - meta_vars (dict[str, Any]): the current meta_vars, if None, will be inferred from the current frame
    - meta_vars_targets (list[str]|None): a subset of keys in meta_vars that should be used to determine if the trace should be dumped
    - update_cache (bool): whether to update the cache_meta_vars with the current meta_vars if the trace should be dumped

    If True is returned, cache_meta_vars will be updated with the current meta_vars
    """

    if not cond_dump:
        return True

    if ptid is None:
        tid = threading.current_thread().ident
        assert tid is not None, "threading.current_thread().ident is None"
        ptid = PTID(os.getpid(), tid)

    if meta_vars is None:
        meta_vars = get_meta_vars()

    prev_meta_vars = cache_meta_vars[ptid][key]
    if not prev_meta_vars:
        # print(f"prev_meta_vars is None for {key}")
        if update_cache:
            cache_meta_vars[ptid][key] = meta_vars
        return True

    prev_targets = prev_meta_vars
    targets = meta_vars
    if meta_vars_targets:
        prev_targets = {
            k: v for k, v in prev_meta_vars.items() if k in meta_vars_targets
        }
        targets = {k: v for k, v in meta_vars.items() if k in meta_vars_targets}

    # only if the meta_vars have changed, we will dump the trace
    if prev_targets != targets:
        if update_cache:
            cache_meta_vars[ptid][key] = meta_vars
        # print(f"meta_vars have changed for {key}")
        return True

    return False


def global_wrapper(
    original_function,
    is_bound_method,
    is_builtin,
    scan_proxy_in_args,
    dump_stack_trace,
    dump_func_args,
    ## TODO: dump_func_args still not used
    ## TODO: put nn type in the above arguments
    cond_dump,
    *args,
    **kwargs,
):
    """Instrumentation for APIs

    Pre-call Phase
    1. Log the pre-call information
    2. Unproxy the arguments if the function is a C level function -- Proxy objects passed to built-in functions will cause segfault
    3. Add additional 'observer' (monitoring whether the input arguments have changed after the function call) to the function if specified

    Call Phase
    1. Calls the original function
    2. If an exception is raised, log the exception and re-raise it

    Post-call Phase
    1. Log the post-call information
    """

    # if one variable is of Tensor type, dump the FUNC_ARG trace
    def tensor_stats(tensor):
        stats = {}
        try:
            stats['min'] = float(tensor.min().item())
        except Exception as e:
            pass
        
        try:
            stats['max'] = float(tensor.max().item())
        except Exception as e:
            pass
        
        try:
            stats['mean'] = float(tensor.mean().item())
        except Exception as e:
            pass
        
        try:
            stats['std'] = float(tensor.std().item())
        except Exception as e:
            pass
        
        try:
            stats['shape'] = tuple(int(x) for x in tensor.size())
        except Exception as e:
            pass

        assert stats, f"Error in tensor_stats: {tensor}"
        
        return stats


    def func_arg_stats(arg):
        if isinstance(arg, torch.Tensor):
            return tensor_stats(arg)
        elif isinstance(arg, torch.nn.parameter.Parameter):
            return tensor_stats(arg.data)
        elif isinstance(arg, torch.nn.modules.linear.Linear):
            if '_parameters' in arg.__dict__ and 'weight' in arg._parameters:
                return tensor_stats(args[0]._parameters['weight'])
            else:
                return None
        elif isinstance(arg, torch.nn.DataParallel):
            # import pdb; pdb.set_trace()
            if 'parameters' in arg.__dir__():
                return tensor_stats(list(arg.parameters())[0])
            return str(arg.module.named_parameters)
        else:
            return None


    import uuid

    logger = logging.getLogger(__name__)

    func_call_id = uuid.uuid4().hex
    thread_id = threading.current_thread().ident
    process_id = os.getpid()
    func_name = typename(original_function)
    pre_meta_vars = get_meta_vars()

    # determine at runtime whether to dump the trace
    is_dumping = should_dump_trace(
        cond_dump,
        PTID(process_id, thread_id),
        f"API_{func_name}",  # any key that can uniquely identify the function or the variable to be dumped
        meta_vars=pre_meta_vars,
        meta_vars_targets=None,  # can be used to restrain the meta_vars to a subset of keys
        update_cache=True,
    )

    if not is_dumping:
        # logger.debug(f"Skipping dump for {func_name} as meta_vars have not changed")
        # print(f"Skipping dump for {func_name} as meta_vars have not changed")
        return core_wrapper(original_function, is_builtin, *args, **kwargs)

    func_type_dict = {}

    # read from FUNC_ARG_RECORDED_FILE
    with open(FUNC_ARG_RECORDED_FILE, "r") as f:
        recorded_funcs = json.load(f)

    # If function is mentioned in the FUNC_ARG_RECORDED_FILE, dump the trace
    should_dump_func_arg_trace = False
    for starter in recorded_funcs['starts_with']:
        if func_name.startswith(starter):
            should_dump_func_arg_trace = True
            break

    if not should_dump_func_arg_trace:
        for func in recorded_funcs['functions']:
            if func_name == func:
                should_dump_func_arg_trace = True
                break

    # Dump the function arguments
    if should_dump_func_arg_trace:
        # Note: this loop only runs once!
        while True:  # a hack that allows us to skip the dumping
            # Get signature
            try:  # Builtin functions do not have signature
                func_type_annotations = inspect.signature(original_function).parameters
            except:
                print(f"Error in inspect.signature: {func_name}")
                break  # skip the dumping

            func_type_dict = {k: str(v.annotation) for k, v in func_type_annotations.items()}

            # args and kwargs
            # if it is has "self", start from the second element
            is_method = 'self' in func_type_annotations

            # check if the signature has wild cast
            is_wild_cast = 'args' in func_type_annotations and 'kwargs' in func_type_annotations

            if is_wild_cast:
                # Beijie: if a function has wild cast, how to decide the args?
                func_type_dict = {}
                args_value = args
                kwargs_value = kwargs
            else:
                args_value = args
                kwargs_value = kwargs

                # args substitution
                func_type_dict = list(func_type_dict.items())

                for idx, arg_value in enumerate(args_value):
                    # skip "self" if it is a method
                    if is_method and idx == 0:
                        continue

                    if func_type_dict[idx][1] == "<class 'inspect._empty'>":
                        func_type_dict[idx] = (func_type_dict[idx][0], str(type(arg_value)))

                func_type_dict = dict(func_type_dict)

            # kwargs substitution
            # Beijie: whether to substitute the kwargs if it does not exist?
            for k, v in kwargs_value.items():
                if k in func_type_dict and func_type_dict[k] == "<class 'inspect._empty'>":
                    func_type_dict[k] = str(type(v))

            for idx, arg_value in enumerate(args_value):  # Note that args_value may contain "self"
                if is_method and idx == 0:
                    # Beijie: if self is complex, how to dump the trace?
                    # if func_name == 'torch.nn.modules.module.Module.__init__':
                    #     import pdb; pdb.set_trace()
                    self_stat = func_arg_stats(args[0])

                    if self_stat:
                        self_record = {
                            "func_call_id": func_call_id,
                            "type": "function_call (pre)",
                            "is_method": is_method,
                            "var_type": typename(arg_value),
                            "var_name": "self",
                            "func_name": func_name,
                            "self_stat": self_stat,
                        }

                        dump_trace_FUNC_ARG(self_record)

                    continue

                if "Tensor" in typename(arg_value) or "Linear" in typename(arg_value):
                    func_arg_record = {
                        "func_call_id": func_call_id,
                        "type": "function_call (pre)",
                        "is_method": is_method,
                        "var_type": typename(arg_value),
                        "var_name": idx,
                        "func_name": func_name,
                        "tensor_stats": func_arg_stats(arg_value),
                    }

                    dump_trace_FUNC_ARG(func_arg_record)

            break

    pre_record = {
        "func_call_id": func_call_id,
        "thread_id": thread_id,
        "process_id": process_id,
        "meta_vars": pre_meta_vars,
        "type": TraceLineType.FUNC_CALL_PRE,
        "function": func_name,
        "is_bound_method": is_bound_method,
        "obj_id": None if not is_bound_method else id(args[0]),
        "proxy_obj_names": [
            ["", ""]
        ],  # HACK: this is a hack to make polars schema inference work (it samples the first 100 rows to infer the schema)
<<<<<<< HEAD
        "args": func_type_dict if should_dump_func_arg_trace else None,
=======
        # "func_type_annotations": str(func_type_annotations) if is_type_nn else None,
        "args": func_type_dict if is_type_nn else None,
        # "kwargs": kwargs_value if is_type_nn else None,
        "exception": "",
        "exception_msg": "",
>>>>>>> 21e6b772
    }

    if dump_stack_trace:
        pre_record["stack_trace"] = traceback.format_stack()

    if scan_proxy_in_args:
        proxy_in_args = []

        def find_proxy_in_args(args):
            for i, arg in enumerate(args):
                if is_proxied(arg):
                    proxy_in_args.append(arg)
                elif type(arg) in [list, tuple]:
                    find_proxy_in_args(arg)
                elif isinstance(arg, types.GeneratorType) and not isinstance(
                    arg, tuple
                ):
                    arg_list = list(arg)
                    args[i] = iter(arg_list)
                    find_proxy_in_args(arg_list)

        args = list(args)
        find_proxy_in_args(args)
        args = tuple(args)

        if proxy_in_args:
            for proxy in proxy_in_args:
                pre_record["proxy_obj_names"].append(
                    [proxy.__dict__["var_name"], type(proxy._obj).__name__]
                )

    if enable_C_level_observer and C_level_call:
        from mldaikon.proxy_wrapper.proxy_observer import add_observer_to_func
    dump_trace_API(pre_record)
    if enable_C_level_observer and is_builtin:
        from mldaikon.proxy_wrapper.proxy_observer import (  # import here to avoid circular import
            add_observer_to_func,
        )

        original_function = add_observer_to_func(
            original_function, cond_dump=cond_dump, unproxy=True
        )
    elif is_funcs_to_be_unproxied(original_function):
        original_function = unproxy_func(original_function, inspect_torch_module=True)
    elif is_builtin:
        # proxy objects being passed to backend will cause seg fault: TODO: replace with unproxy func
        original_function = unproxy_func(original_function)

    try:
        result = original_function(*args, **kwargs)
    except Exception as e:
        dump_trace_API(
            {
                "func_call_id": func_call_id,
                "thread_id": thread_id,
                "process_id": process_id,
                "meta_vars": get_meta_vars(),
                "type": TraceLineType.FUNC_CALL_POST_EXCEPTION,
                "function": func_name,
                # "args": [f"{arg}" for arg in args],
                # "kwargs": [f"{k}={v}" for k, v in kwargs.items()],
<<<<<<< HEAD
                "exception": str(e),
                "exception_type": f"{type(e)}",
                "traceback": traceback.format_exc(),
=======
                "exception": typename(e),
                "exception_msg": str(e),
>>>>>>> 21e6b772
                "is_bound_method": is_bound_method,
                "obj_id": None if not is_bound_method else id(args[0]),
            },
        )
        logger.error(f"Error in {func_name}: {type(e)} {e}")
        raise e

    post_record = (
        pre_record.copy()
    )  # copy the pre_record (though we don't actually need to copy anything)
    post_record["type"] = TraceLineType.FUNC_CALL_POST
    post_record["meta_vars"] = get_meta_vars()
    # post_record["return_type"] = typename(result) if result is not None else None
    dump_trace_API(post_record)

    # If the result is of Tensor type, dump the result Tensor stats
    if should_dump_func_arg_trace:
        result_stat = func_arg_stats(result)

        if result_stat:
            self_record = {
                "func_call_id": func_call_id,
                "type": "function_call (post)",
                "is_method": is_method,
                "var_type": typename(arg_value),
                "var_name": "self",
                "func_name": func_name,
                "self_stat": result_stat,
            }

            dump_trace_FUNC_ARG(self_record)

    return result


def core_wrapper(original_function, is_builtin, *args, **kwargs):
    """same as global_wrapper but without the logging, will have lower overhead than global_wrapper
    We use this wrapper on the functions that are not helpful for invariant inference,  but still needs to be instrumented to handle proxy classes
    """
    if is_builtin:
        original_function = unproxy_func(original_function)
    return original_function(*args, **kwargs)


def wrapper(
    original_function,
    is_bound_method,
    scan_proxy_in_args,
    dump_stack_trace,
    dump_func_args,
    cond_dump,
    disable_dump=False,
):
    is_builtin = is_c_level_function(original_function)

    # determine statically whether to dump the trace
    if not disable_dump:
        METRIC_INSTRUMENTED_FUNC_LIST["dump"].append(typename(original_function))

        @functools.wraps(original_function)
        def wrapped(*args, **kwargs):
            return global_wrapper(  # the wrapper cannot be invoked with named parameters as *args has to be after the named parameters
                original_function,
                is_bound_method,
                is_builtin,
                scan_proxy_in_args,
                dump_stack_trace,
                dump_func_args,
                cond_dump,
                *args,
                **kwargs,
            )

    else:
        METRIC_INSTRUMENTED_FUNC_LIST["no_dump"].append(typename(original_function))

        @functools.wraps(original_function)
        def wrapped(*args, **kwargs):
            return core_wrapper(original_function, is_builtin, *args, **kwargs)

    wrapped._ml_daikon_original_function = original_function
    wrapped._ml_daikon_instrumented = True
    return wrapped


def safe_serialize(obj):
    """Include custom serialization logic to handle parameters that cannot be serialized by json.dumps"""
    try:
        if isinstance(obj, torch.Tensor):
            return f"Tensor(shape={obj.size()}, dtype={obj.dtype})"
        return json.dumps(obj)
    except TypeError:
        return str(type(obj))


# https://stackoverflow.com/a/63851681/9201239
def get_all_subclasses(cls):
    subclass_list = []

    def recurse(cl):
        for subclass in cl.__subclasses__():
            subclass_list.append(subclass)
            recurse(subclass)

    recurse(cls)
    return set(subclass_list)


def log_instrumentation_progress(
    depth: int,
    msg: str,
    attr: object | None,
    attr_name: str | None,
    pymodule: types.ModuleType | type,
):
    if attr_name is None:
        attr_name = ""
    get_instrumentation_logger_for_process().info(
        f"Depth: {depth}, {msg}: {attr_name}, {typename(attr) if attr is not None else 'attr not provided'}, {typename(pymodule)}"
    )


modules_or_cls_id_instrumented = set()


def mark_module_or_cls_as_visited(module: object):
    # not using a flag here as some classes do not allow setting attributes or flags
    # the goal of marking the module as visited is to avoid cycles in the module graph
    modules_or_cls_id_instrumented.add(id(module))


def is_module_or_cls_instrumented(module: object) -> bool:
    return id(module) in modules_or_cls_id_instrumented


def is_API_instrumented(obj: Callable) -> bool:
    # APIs has to be marked with a flag as ids will be changed after instrumentation, and also having the same id would mean that the object is not instrumented (e.g. multiple references to the same object)
    try:
        # we cannot use hasattr as it would trigger the __getattr__ method of the object, and can lead to exceptions at https://github.com/pytorch/pytorch/blob/main/torch/_ops.py#L1029-L1031
        return obj.__dict__.get("_ml_daikon_instrumented", False)
    except Exception:
        # a wrapped API would have __dict__ and have the flag
        return False


def is_API_bound_method(obj: Callable) -> bool:
    """We will see if the object will be a bound method or not. If the object is a bound method, we will return True, else False"""
    logger = logging.getLogger(__name__)
    signature = None

    # handle the case where the object is already a bound method, theoretically, this should not happen
    if inspect.ismethod(obj):
        logger.warning(f"Object is already a bound method: {obj}")
        return True

    # handle the case where the object is a method not instantiated yet, e.g. torch.optim.Adam.step is a method, but not a bound method yet
    try:
        signature = inspect.signature(obj)
    except (
        ValueError
    ) as e:  # inspect.signature raises ValueError if no signature is found, TypeError if obj is not a callable
        logger.debug(f"Error in inspect.signature: {e}")
        return False
    param_names = list(signature.parameters.keys())
    return len(param_names) > 0 and "self" == param_names[0]


def get_module_path_from_file_path(file_path: str, root_module: str) -> str | None:
    # import root_module and get root module
    if (
        not file_path.endswith(".py")
        or not os.path.exists(file_path)
        or f"/{root_module}/" not in file_path
    ):
        return None
    # get the path of the module from the file path
    path_after_root_module = file_path.split(f"/{root_module}/")[1].split(".py")[0]
    module_path = f"{root_module}.{path_after_root_module}".replace("/", ".")
    return module_path


class Instrumentor:
    def __init__(
        self,
        target: (
            types.ModuleType
            | type
            | types.FunctionType
            | types.BuiltinFunctionType
            | types.BuiltinMethodType
        ),
        scan_proxy_in_args: bool,
        use_full_instr: bool,
        funcs_of_inv_interest: Optional[list[str]] = None,
        API_dump_stack_trace: bool = False,
        FUNC_ARG_dump_stack_trace: bool = False,
        cond_dump: bool = False,
    ):
        """
        Instruments the specified target with additional tracing functionality.

        Args:
            target:
                The module, class, or function to instrument.
                Note: Instrumenting functions is not supported; calling this will do nothing.
            scan_proxy_in_args (bool):
                Whether to scan the arguments of the function for proxy objects.
                Enabling this will allow the instrumentor to log the proxy objects in the function arguments,
                which can be useful to establish the causal relationship between the proxy objects and the function calls.
                Enabling this leads to a mild 2% overhead on 84911.
            use_full_instr (bool):
                Whether to dump trace for all APIs. If False, APIs in certain modules deemed to be not important (e.g. `jit` in `torch`) will not have trace being dumped.
                Refer to WRAP_WITHOUT_DUMP in config.py for the list of functions/modules that will have the dump disabled.
            funcs_of_inv_interest (Optional[List[Callable]]):
                An optional list of functions that are of interest for invariant inference.
                If provided, all functions not in this list will be instrumented with dump disabled,
                and the functions in this list will be instrumented with dump enabled. NOTE: If this list is provided, use_full_str must be set to False. WRAP_WITHOUT_DUMP will be ignored.
            API_dump_stack_trace (bool):
                Whether to dump the stack trace of the function call. Enabling this will add the stack trace to the trace log.
            cond_dump (bool):
                Whether to dump the trace conditionally. If True, the trace will only be dumped if meta_vars have changed since the last call of this particular function.
                This might cause additional overhead (cpu and memory) as the meta_vars will be compared with the previous call, and meta_vars will have to be cached in memory.
        """

        self.instrumenting = True
        if isinstance(target, types.ModuleType):
            self.root_module = target.__name__.split(".")[0]
        elif inspect.isclass(target):
            self.root_module = target.__module__.split(".")[0]
        elif callable(target):
            get_instrumentation_logger_for_process().warning(
                f"""Unsupported target {target}. This instrumentor does not support function, 
                due to inability to swap the original function with the wrapper function 
                in the namespace. However, you can use the wrapper function directly by 
                setting 
                    `func = wrapper(func)`
                """
            )
            self.instrumenting = False
        else:
            get_instrumentation_logger_for_process().warning(
                f"Unsupported target {target}. This instrumentor only supports module, class."
            )
            self.instrumenting = False
        self.instrumented_count = 0
        self.target = target
        self.scan_proxy_in_args = scan_proxy_in_args
        self.use_full_instr = use_full_instr
        self.funcs_of_inv_interest = funcs_of_inv_interest
        self.API_dump_stack_trace = API_dump_stack_trace
        self.FUNC_ARG_dump_stack_trace = FUNC_ARG_dump_stack_trace
        self.cond_dump = cond_dump

        if self.funcs_of_inv_interest is not None and self.use_full_instr:
            get_instrumentation_logger_for_process().fatal(
                "Invariants are provided but use_full_instr is True. Selective instrumentation cannot be done. Please remove the `--use-full-instr` flag or remove the invariants"
            )
            raise ValueError(
                "Invariants are provided but use_full_instr is True. Selective instrumentation cannot be done. Please remove the `--use-full-instr` flag or remove the invariants"
            )

        if self.funcs_of_inv_interest is not None:
            get_instrumentation_logger_for_process().info(
                f"Functions of interest for invariant inference: {self.funcs_of_inv_interest}"
            )

    def instrument(self) -> int:
        if not self.instrumenting:
            return 0

        visited_file_paths: set[str] = set()

        first_pass_instrumented_count = 0
        get_instrumentation_logger_for_process().info(
            "First pass: Recursive scan of the module"
        )
        assert isinstance(self.target, (types.ModuleType, type)), "Invalid target"

        first_pass_instrumented_count += self._instrument_module(
            self.target, visited_file_paths, True, 0
        )
        get_instrumentation_logger_for_process().info(
            "Files scanned %s", "\n".join(sorted(visited_file_paths))
        )
        get_instrumentation_logger_for_process().info(
            "First pass instrumented %d functions", first_pass_instrumented_count
        )

        get_instrumentation_logger_for_process().info(
            "Second pass: Direct instrumentation of the files"
        )
        second_pass_instrumented_count = 0
        for file_path in sorted(visited_file_paths):
            module_path = get_module_path_from_file_path(file_path, self.root_module)
            if module_path is None or "__init__" in module_path:
                get_instrumentation_logger_for_process().info(
                    f"Skipping file {file_path}"
                )
                continue

            get_instrumentation_logger_for_process().info(
                f"Instrumenting module {module_path}"
            )

            pymodule = importlib.import_module(module_path)
            second_pass_instrumented_count += self._instrument_module(
                pymodule,
                visited_file_paths,
                False,
                0,
            )
        get_instrumentation_logger_for_process().info(
            "Second pass instrumented %d functions", second_pass_instrumented_count
        )

        self.instrumented_count = (
            first_pass_instrumented_count + second_pass_instrumented_count
        )

        # sort the instrumented functions by their name
        METRIC_INSTRUMENTED_FUNC_LIST["dump"] = sorted(
            METRIC_INSTRUMENTED_FUNC_LIST["dump"]
        )
        METRIC_INSTRUMENTED_FUNC_LIST["no_dump"] = sorted(
            METRIC_INSTRUMENTED_FUNC_LIST["no_dump"]
        )

        # dump the instrumented functions
        get_instrumentation_logger_for_process().info(
            "Functions instrumented with trace dumping enabled:\n%s",
            "\n".join(METRIC_INSTRUMENTED_FUNC_LIST["dump"]),
        )
        get_instrumentation_logger_for_process().info(
            "Functions instrumented with trace dumping disabled:\n%s",
            "\n".join(METRIC_INSTRUMENTED_FUNC_LIST["no_dump"]),
        )

        # do some simple checking for correctness:
        # 1. if funcs_of_inv_interest is provided, then METRIC_INSTRUMENTED_FUNC_LIST["dump"] should be equal to funcs_of_inv_interest
        if self.funcs_of_inv_interest is not None:
            # assert set(METRIC_INSTRUMENTED_FUNC_LIST["dump"]) == set(
            #     self.funcs_of_inv_interest
            # ), f"METRIC_INSTRUMENTED_FUNC_LIST['dump'] != funcs_of_inv_interest, diff: {set(METRIC_INSTRUMENTED_FUNC_LIST['dump']) ^ set(self.funcs_of_inv_interest)}"
            assert set(METRIC_INSTRUMENTED_FUNC_LIST["dump"]).issubset(
                set(self.funcs_of_inv_interest)
            ), f"Actual functions being instrumented are not a subset of the functions required by the provided invariants, diff: {set(METRIC_INSTRUMENTED_FUNC_LIST['dump']) ^ set(self.funcs_of_inv_interest)}"

            if set(METRIC_INSTRUMENTED_FUNC_LIST["dump"]) != set(
                self.funcs_of_inv_interest
            ):
                get_instrumentation_logger_for_process().warning(
                    f"Not all functions required by the provided invariants are instrumented (e.g. due to transfering ), some invariants might not be active at all, funcs not instrumented: {set(METRIC_INSTRUMENTED_FUNC_LIST['dump']) ^ set(self.funcs_of_inv_interest)}"
                )  # TODO: report a number of functions not instrumented and thus the invariants that will not be active

        return self.instrumented_count

    def _should_skip_module_or_cls(self, pymodule: object) -> str | None:
        module_or_cls = "class" if inspect.isclass(pymodule) else "module"

        if typename(pymodule) in INSTR_MODULES_TO_SKIP:
            return f"Skipping {module_or_cls} as it is in INSTR_MODULES_TO_SKIP"

        for modules_to_skip_prefix in INSTR_MODULES_TO_SKIP:
            if typename(pymodule).startswith(modules_to_skip_prefix):
                return f"Skipping {module_or_cls} as it is in INSTR_MODULES_TO_SKIP"

        if not typename(pymodule).startswith(self.root_module):
            return f"Skipping {module_or_cls} as it does not belong to the target"

        return None

    def _should_skip_instr_attr(self, attr_name: str, pymodule: object) -> str | None:
        # 1. skip attrs with no objects (e.g. __abstractmethods__ and C extension functions)
        attr = pymodule.__dict__.get(attr_name, None)
        if attr is None:
            return "Skipping attribute as it is None"

        # 2. Skip if the attribute is already instrumented
        if is_API_instrumented(attr):
            return "Skipping attribute as it is already instrumented"

        # 3. Instrumenting inspect.getfile lead to --> TypeError: module, class, method, function, traceback, frame, or code object was expected, got builtin_function_or_method"
        if "getfile" in attr_name:  # cannot handle getfile correctly
            return "Skipping attribute as it is getfile"

        # 3. Skip magic methods except __init__ and __call__ # TODO: try if __init__ and __call__ can be instrumented
        if (
            attr_name.startswith("__")
            and attr_name.endswith("__")
            and attr_name not in ["__init__", "__call__"]
        ):
            return "Skipping magic functions"

        # 4. Skip if the attribute is in INSTR_MODULES_TO_SKIP | MANUAL CONFIG
        if typename(attr) in INSTR_MODULES_TO_SKIP:
            return "Skipping attribute as it is one of INSTR_MODULES_TO_SKIP"

        # 5. Skip if the attribute is in modules_to_skip_prefix | MANUAL CONFIG
        for modules_to_skip_prefix in INSTR_MODULES_TO_SKIP:
            if typename(attr).startswith(modules_to_skip_prefix):
                return "Skipping attribute as it is in INSTR_MODULES_TO_SKIP"

        # 6. Skip if the attribute does not belong to the target root module
        if not typename(attr).startswith(self.root_module):
            return "Skipping attribute as it does not belong to the root module"

        return None

    def should_disable_dump(self, attr) -> bool:
        """Check if the dump should be disabled for the attribute.
        If use_full_instr is True, then the dump will not be disabled.
        If funcs_of_inv_interest is provided, then the dump will be disabled for all functions except the ones in funcs_of_inv_interest.
        If the attribute is in WRAP_WITHOUT_DUMP, then the dump will be disabled. Otherwise, the dump will not be disabled.
        """

        if self.use_full_instr:
            return False

        if self.funcs_of_inv_interest is not None:
            if typename(attr) in self.funcs_of_inv_interest:
                return False
            return True

        logger = logging.getLogger(__name__)
        attr_name = typename(attr)
        for wrap_without_dump_module in WRAP_WITHOUT_DUMP:
            if attr_name.startswith(wrap_without_dump_module):
                logger.debug(
                    f"Skipping dump for {attr_name} as it is in WRAP_WITHOUT_DUMP {wrap_without_dump_module}"
                )
                return True
        return False

    def _instrument_module(
        self,
        pymodule: types.ModuleType | type,
        visited_file_paths: set,
        recurse_into_sub_module: bool,
        depth,
    ):
        target_name = pymodule.__name__

        if not recurse_into_sub_module and inspect.ismodule(pymodule):
            # not recurse_into_sub_module means that we are in the second pass, and we are directly instrumenting the module
            # we should not skip the module even if it is already instrumented as the first pass might have skipped private functions
            pass
        else:
            if is_module_or_cls_instrumented(pymodule):
                module_or_cls = "class" if inspect.isclass(pymodule) else "module"
                get_instrumentation_logger_for_process().info(
                    f"Depth: {depth}, Skipping {module_or_cls}: {target_name}, Reason: Already instrumented"
                )
                return 0

        # if pymodule in instrumented_modules or pymodule in skipped_modules:
        if reason := self._should_skip_module_or_cls(pymodule):
            get_instrumentation_logger_for_process().info(
                f"Depth: {depth}, Skipping module: {target_name}, Reason: {reason}"
            )
            return 0

        get_instrumentation_logger_for_process().info(
            f"Depth: {depth}, Instrumenting module: {target_name}"
        )

        mark_module_or_cls_as_visited(pymodule)

        count_wrapped = 0
        for attr_name in dir(pymodule):
            attr = pymodule.__dict__.get(attr_name)
            if attr is None:
                # try access this attribute to handle lazy loading
                try:
                    _ = getattr(pymodule, attr_name)
                    attr = pymodule.__dict__.get(
                        attr_name
                    )  # this attr should be loaded now
                except Exception as e:
                    get_instrumentation_logger_for_process().debug(
                        f"Depth: {depth}, lazy loading failed for attribute: {attr_name}, Module: {target_name}, Type: {typename(attr)}: {e}"
                    )

            if reason := self._should_skip_instr_attr(attr_name, pymodule):
                get_instrumentation_logger_for_process().debug(
                    f"Depth: {depth}, Skipping attribute: {attr_name}, Reason: {reason}, Module: {target_name}, Type: {typename(attr)}"
                )
                continue

            try:
                file_path = inspect.getsourcefile(attr)  # type: ignore
                if file_path is not None:
                    visited_file_paths.add(file_path)
            except Exception:
                pass

            if isinstance(
                attr, (types.FunctionType, types.BuiltinFunctionType, _instancemethod_t)
            ):
                assert not (
                    recurse_into_sub_module and is_API_instrumented(attr)
                ), f"{attr} is already instrumented"
                if not recurse_into_sub_module and is_API_instrumented(attr):
                    log_instrumentation_progress(
                        depth,
                        "Skipping function as it is already instrumented",
                        attr,
                        attr_name,
                        pymodule,
                    )
                    continue
                log_instrumentation_progress(
                    depth, "Instrumenting function", attr, attr_name, pymodule
                )

                if typename(attr) in funcs_to_be_replaced:
                    get_instrumentation_logger_for_process().info(
                        f"Replacing function {typename(attr)} with funcs_to_be_replaced[typename(attr)]"
                    )
                    attr = funcs_to_be_replaced[typename(attr)]

                wrapped = wrapper(
                    attr,
                    is_bound_method=is_API_bound_method(attr),
                    scan_proxy_in_args=self.scan_proxy_in_args,
                    disable_dump=self.should_disable_dump(attr),
                    dump_stack_trace=self.API_dump_stack_trace,
                    dump_func_args=self.FUNC_ARG_dump_stack_trace,
                    cond_dump=self.cond_dump,
                )
                try:
                    setattr(pymodule, attr_name, wrapped)
                except Exception as e:
                    # handling immutable types and attrs that have no setters
                    log_instrumentation_progress(
                        depth,
                        f"Skipping function due to error: {e}",
                        attr,
                        attr_name,
                        pymodule,
                    )
                    continue
                count_wrapped += 1
            elif inspect.isclass(attr):
                log_instrumentation_progress(
                    depth, "Recursing into class", attr, attr_name, pymodule
                )
                count_wrapped += self._instrument_module(
                    attr,
                    visited_file_paths,
                    recurse_into_sub_module,
                    depth + 1,
                )
            elif recurse_into_sub_module and isinstance(attr, types.ModuleType):
                log_instrumentation_progress(
                    depth, "Recursing into module", attr, attr_name, pymodule
                )
                count_wrapped += self._instrument_module(
                    attr,
                    visited_file_paths,
                    recurse_into_sub_module,
                    depth + 1,
                )
            else:
                log_instrumentation_progress(
                    depth, "Not instrumenting", attr, attr_name, pymodule
                )

        log_instrumentation_progress(
            depth,
            f"Finished instrumenting module with {count_wrapped} functions wrapped",
            None,
            None,
            pymodule,
        )
        return count_wrapped


class StatelessVarObserver:
    """
    Tracker for the state of a variable. This variable itself cannot be reassigned, i.e. var.attr = new_value is allowed but not var = new_var.

    Currently only suports torch models.

    The difference of this class with StatefulVarObserver is that this class does not keep track of the previous state of the variable.
    Only the current state is dumped during each observation, regardless of whether the state has changed or not.
    """

    def __init__(self, var, dump_tensor_hash: bool = True):
        # Get the current thread object
        if isinstance(var, list):
            assert (
                len(var) == 1
            ), "Currently only supports single variable, please use multiple observers for multiple variables."
            var = var[0]
        assert isinstance(var, torch.nn.Module), "Currently only supports torch models."
        self.var = var

        """DANGEROUS: This param_version tracking is used to track the version of the parameters, so that we can skip the parameters that have not changed.
            However, the `_version` attribute is only bumped when inplace ops (ones with a `_` suffix) like `add_` are called. This means this trick only
            applies to model parameters which should be updated inplace for memory efficiency. 

            However, this trick will not apply to any other variables that are not updated inplace. For example, if you have a variable `x` and you do `x = x + 1`,
            the `_version` of `x` will not be updated and the observer will not be able to detect the change.

            **Many of the activations and intermediate tensors are not updated inplace, so this observer will not be able to detect the changes in those tensors.**
        """
        self.param_versions = {}  # type: ignore
        timestamp = datetime.datetime.now().timestamp()

        for param in self._get_state_copy():
            attributes = param["attributes"]
            if dump_tensor_hash:
                from mldaikon.proxy_wrapper.hash import tensor_hash

                for attr_name, attr in attributes.items():
                    if isinstance(attr, torch.Tensor):
                        attributes[f"{attr_name}_hash"] = tensor_hash(attr)

            dump_trace_VAR(
                {
                    "process_id": os.getpid(),
                    "thread_id": threading.current_thread().ident,
                    "meta_vars": get_meta_vars(),
                    "type": TraceLineType.STATE_CHANGE,
                    "var_type": param["type"],
                    "var_name": param["name"],
                    "attributes": attributes,
                    "time": timestamp,
                }
            )

    def _get_state_copy(self):
        def is_safe_getattr(obj, attr):
            try:
                getattr(obj, attr)
                return True
            except Exception as e:
                get_instrumentation_logger_for_process().warn(
                    f"Failed to get attribute {attr} of parameter {name}, skipping it. Error: {e}"
                )
                return False

        state_copy = []
        for name, param in self.var.named_parameters():
            # if name in self.param_versions:
            #     if param._version == self.param_versions[name]:
            #         # the parameter has not changed, so skip it
            #         print(f"Skipping {name} as it has not changed in step {self.step}")
            #         continue
            # TODO: use a flag to enable/disable this optimization
            self.param_versions[name] = param._version
            state_copy.append(
                {
                    "name": name,
                    "type": typename(param),
                    "attributes": {},
                }
            )
            # only get the attributes that are actual values
            for attr_name in dir(param):
                if attr_name.startswith("__") or not is_safe_getattr(param, attr_name):
                    continue
                attr = getattr(param, attr_name)

                if callable(attr):
                    continue

                if isinstance(attr, torch.Tensor) or attr is None:
                    if attr_name in ["data", "grad"]:
                        if attr is not None:
                            attr = attr.view(-1).tolist()
                        else:
                            attr = (
                                []
                            )  # for polars binding, having too many nones would cause error
                    else:
                        continue
                # try to serialize the attribute, if it fails, then skip it
                try:
                    json.dumps(attr)
                except Exception as e:
                    get_instrumentation_logger_for_process().warn(
                        f"Failed to serialize attribute {attr_name} of parameter {name}, skipping it. Error: {e}"
                    )
                    continue

                state_copy[-1]["attributes"][attr_name] = attr

        return state_copy

    def observe(self):
        """The function is called to observe the state of the model. Each call to this function will
        1. Get the current state of the model
        2. Log the state
        """

        timestamp = datetime.datetime.now().timestamp()

        for param in self._get_state_copy():
            dump_trace_VAR(
                {
                    "process_id": os.getpid(),
                    "thread_id": threading.current_thread().ident,
                    "meta_vars": get_meta_vars(),
                    "type": TraceLineType.STATE_CHANGE,
                    # "var": self.var.__class__.__name__,
                    "var_type": param["type"],  # FIXME: hardcoding the type for now
                    "var_name": param["name"],
                    "attributes": param["attributes"],
                    "time": timestamp,
                }
            )<|MERGE_RESOLUTION|>--- conflicted
+++ resolved
@@ -565,15 +565,9 @@
         "proxy_obj_names": [
             ["", ""]
         ],  # HACK: this is a hack to make polars schema inference work (it samples the first 100 rows to infer the schema)
-<<<<<<< HEAD
         "args": func_type_dict if should_dump_func_arg_trace else None,
-=======
-        # "func_type_annotations": str(func_type_annotations) if is_type_nn else None,
-        "args": func_type_dict if is_type_nn else None,
-        # "kwargs": kwargs_value if is_type_nn else None,
         "exception": "",
         "exception_msg": "",
->>>>>>> 21e6b772
     }
 
     if dump_stack_trace:
@@ -635,14 +629,8 @@
                 "function": func_name,
                 # "args": [f"{arg}" for arg in args],
                 # "kwargs": [f"{k}={v}" for k, v in kwargs.items()],
-<<<<<<< HEAD
-                "exception": str(e),
-                "exception_type": f"{type(e)}",
-                "traceback": traceback.format_exc(),
-=======
                 "exception": typename(e),
                 "exception_msg": str(e),
->>>>>>> 21e6b772
                 "is_bound_method": is_bound_method,
                 "obj_id": None if not is_bound_method else id(args[0]),
             },
