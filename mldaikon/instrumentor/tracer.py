import datetime
import functools
import inspect
import json
import logging
import os
import random
import threading
import traceback
import types

import torch
import torch.utils

<<<<<<< HEAD
# import mldaikon.proxy_wrapper.proxy as ProxyWrapper
from mldaikon.config.config import disable_proxy_class
=======
from mldaikon.proxy_wrapper.proxy import Proxy

from mldaikon.config.config import INCLUDED_WRAP_LIST, proxy_log_dir, disable_proxy_class
>>>>>>> f9e34c98
from mldaikon.utils import typename

EXP_START_TIME = datetime.datetime.now().strftime("%Y-%m-%d_%H-%M-%S")

meta_vars: dict[str, object] = {}
# TODO: refactor the skipped_modules logic. Use an attribute to mark if the module is wrapped or skipped or not.

trace_API_loggers: dict[int, logging.Logger] = {}
trace_VAR_loggers: dict[int, logging.Logger] = {}
instrumentation_loggers: dict[int, logging.Logger] = {}


disable_proxy_class = disable_proxy_class


def get_trace_API_logger_for_process():
    pid = os.getpid()
    script_name = os.getenv("MAIN_SCRIPT_NAME")
    assert (
        script_name is not None
    ), "MAIN_SCRIPT_NAME is not set, examine the instrumented code to see if os.environ['MAIN_SCRIPT_NAME'] is set in the main function"

    if pid in trace_API_loggers:
        return trace_API_loggers[pid]

    logger = logging.getLogger(f"trace_API_{pid}")
    logger.setLevel(logging.INFO)
    log_file = f"{script_name}_mldaikon_trace_API_{EXP_START_TIME}_{pid}.log"
    file_handler = logging.FileHandler(log_file)
    file_handler.setFormatter(logging.Formatter("%(message)s"))
    logger.addHandler(file_handler)
    trace_API_loggers[pid] = logger
    return logger


def get_trace_VAR_logger_for_process():
    pid = os.getpid()
    script_name = os.getenv("MAIN_SCRIPT_NAME")
    assert (
        script_name is not None
    ), "MAIN_SCRIPT_NAME is not set, examine the instrumented code to see if os.environ['MAIN_SCRIPT_NAME'] is set in the main function"

    if pid in trace_VAR_loggers:
        return trace_VAR_loggers[pid]

    logger = logging.getLogger(f"trace_VAR_{pid}")
    logger.setLevel(logging.INFO)
    log_file = f"{script_name}_mldaikon_trace_VAR_{EXP_START_TIME}_{pid}.log"
    file_handler = logging.FileHandler(log_file)
    file_handler.setFormatter(logging.Formatter("%(message)s"))
    logger.addHandler(file_handler)
    trace_VAR_loggers[pid] = logger
    return logger


def dump_trace_API(trace: dict, level=logging.INFO):
    """add a timestamp (unix) to the trace and dump it to the trace log file"""
    logger = get_trace_API_logger_for_process()
    if "time" not in trace:
        trace["time"] = datetime.datetime.now().timestamp()
    logger.log(level, json.dumps(trace))


def dump_trace_VAR(trace: dict, level=logging.INFO):
    """add a timestamp (unix) to the trace and dump it to the trace log file"""
    logger = get_trace_VAR_logger_for_process()
    if "time" not in trace:
        trace["time"] = datetime.datetime.now().timestamp()
    logger.log(level, json.dumps(trace))


def get_instrumentation_logger_for_process():
    pid = os.getpid()
    script_name = os.getenv("MAIN_SCRIPT_NAME")
    assert (
        script_name is not None
    ), "MAIN_SCRIPT_NAME is not set, examine the instrumented code to see if os.environ['MAIN_SCRIPT_NAME'] is set in the main function"

    if pid in instrumentation_loggers:
        return instrumentation_loggers[pid]

    logger = logging.getLogger(f"instrumentation_{pid}")
    logger.setLevel(logging.INFO)
    log_file = f"{script_name}_mldaikon_instrumentation_{EXP_START_TIME}_{pid}.log"
    file_handler = logging.FileHandler(log_file)
    file_handler.setFormatter(logging.Formatter("%(message)s"))
    logger.addHandler(file_handler)
    instrumentation_loggers[pid] = logger
    return logger


def global_wrapper(original_function, *args, **kwargs):
    func_call_id = random.randint(0, 1000)

    # Get the current thread object
    current_thread = threading.current_thread()
    # Get the thread ID
    thread_id = current_thread.ident
    process_id = os.getpid()

    func_name = original_function.__name__
    if hasattr(original_function, "__module__"):
        module_name = original_function.__module__
    else:
        module_name = "unknown"

    func_name = f"{module_name}.{func_name}"

    dump_trace_API(
        {
            "func_call_id": func_call_id,
            "thread_id": thread_id,
            "process_id": process_id,
            "meta_vars": meta_vars,
            "type": "function_call (pre)",
            "function": func_name,
        }
    )
    try:

        def unwrap_proxies(obj):
<<<<<<< HEAD
            return obj

=======
            if isinstance(obj, Proxy):
                return unwrap_proxies(obj._obj)
            elif isinstance(obj, list):
                for i in range(len(obj)):
                    obj[i] = unwrap_proxies(obj[i])
                return obj
            # Ziming: comment out the dict unwrapping here, it would interfere 
            # with the _try_get_data functionality in dataloader 
            # elif isinstance(obj, dict):
            #     for key in obj:
            #         obj[key] = unwrap_proxies(obj[key], level+1)
            #     return obj
            elif isinstance(obj, tuple):
                obj = tuple(unwrap_proxies(item) for item in obj)
                return obj
            elif isinstance(obj, types.ModuleType):
                return obj
            else:
                return obj
>>>>>>> f9e34c98
        if not disable_proxy_class:
            args = [unwrap_proxies(arg) for arg in args]
            kwargs = {k: unwrap_proxies(v) for k, v in kwargs.items()}
        result = original_function(*args, **kwargs)
    except Exception as e:
        dump_trace_API(
            {
                "func_call_id": func_call_id,
                "thread_id": thread_id,
                "process_id": process_id,
                "meta_vars": meta_vars,
                "type": "function_call (post) (exception)",
                "function": func_name,
                "args": [f"{arg}" for arg in args],
                "kwargs": [f"{k}={v}" for k, v in kwargs.items()],
                "exception": str(e),
                "traceback": traceback.format_exc(),
            },
            logging.ERROR,
        )
        print(f"Error in {func_name}: {e}")
        raise e
    dump_trace_API(
        {
            "func_call_id": func_call_id,
            "thread_id": thread_id,
            "process_id": process_id,
            "meta_vars": meta_vars,
            "type": "function_call (post)",
            "function": func_name,
        },
        logging.INFO,
    )
    return result


def wrapper(original_function):
    @functools.wraps(original_function)
    def wrapped(*args, **kwargs):
        return global_wrapper(original_function, *args, **kwargs)

    return wrapped


def safe_serialize(obj):
    """Include custom serialization logic to handle parameters that cannot be serialized by json.dumps"""
    try:
        if isinstance(obj, torch.Tensor):
            return f"Tensor(shape={obj.size()}, dtype={obj.dtype})"
        return json.dumps(obj)
    except TypeError:
        return str(type(obj))


# https://stackoverflow.com/a/63851681/9201239
def get_all_subclasses(cls):
    subclass_list = []

    def recurse(cl):
        for subclass in cl.__subclasses__():
            subclass_list.append(subclass)
            recurse(subclass)

    recurse(cls)
    return set(subclass_list)


# def init_wrapper(original_init):
#     @functools.wraps(original_init)
#     def wrapped_init(self, *args, **kwargs):
#         print(f"wrapped_init for {self.__class__.__name__}")
#         if isinstance(self, torch._ops._OpNamespace):
#             result = original_init(self, *args) if args else None
#         else:
#             try:
#                 result = original_init(self, *args, **kwargs)
#             except Exception as e:
#                 get_instrumentation_logger_for_process().error(f"Error in __init__ of {self.__class__.__name__}: {e}")
#                 print(f"Error in __init__ of {self.__class__.__name__}: {e}")
#                 return None

#         serialized_args = [safe_serialize(arg) for arg in args]
#         serialized_kwargs = {k: safe_serialize(v) for k, v in kwargs.items()}
#         print(
#             f"Initialized {self.__class__.__name__} with args: {serialized_args} and kwargs: {serialized_kwargs}"
#         )
#         logger_trace.info(
#             json.dumps(
#                 {
#                     "thread_id": threading.current_thread().ident,
#                     "process_id": os.getpid(),
#                     "type": "class_init",
#                     "class": self.__class__.__name__,
#                     "args": serialized_args,
#                     "kwargs": serialized_kwargs,
#                 }
#             )
#         )

#         self = Proxy(self, log_level=logging.INFO, logdir="proxy_logs.log")

#         return result

#     return wrapped_init

# Ziming: temporarily disable the new_wrapper because it is relatively unstable

# def new_wrapper(original_new_func):
#     if getattr(original_new_func, "_is_wrapped", False):
#         get_instrumentation_logger_for_process().warning(
#             f"__new__ of {original_new_func.__name__} is already wrapped"
#         )
#         print(f"__new__ of {original_new_func.__name__} is already wrapped")
#         return original_new_func

#     @functools.wraps(original_new_func)
#     def wrapped_new(cls, *args, **kwargs):
#         import random

#         # generate a random id for the function call
#         func_id = str(random.randint(0, 10))

#         print(f"idx: {func_id} wrapped_new for {cls.__name__}")
#         if isinstance(cls, torch._ops._OpNamespace):
#             print(f"idx: {func_id} CALLing original_new_func")
#             result = original_new_func(cls)
#             print(f"idx: {func_id} EXITing original_new_func")
#         else:
#             try:
#                 print(f"idx: {func_id} CALLing original_new_func")
#                 result = original_new_func(cls)
#                 print(f"idx: {func_id} EXITing original_new_func")
#             except Exception as e:
#                 print(f"idx: {func_id} Error in __new__ of {cls.__name__}: {e}")
#                 get_instrumentation_logger_for_process().error(
#                     f"idx: {func_id} Error in __new__ of {cls.__name__}: {e}"
#                 )
#                 return None
#         try:
#             print(
#                 f"idx: {func_id} Initializing {cls.__name__} with Args: {args}, Kwargs: {kwargs}"
#             )
#             result.__init__(*args, **kwargs)
#         except Exception as e:
#             print(f"idx: {func_id} Error in __init__ of {cls.__name__}: {e}")
#             get_instrumentation_logger_for_process().error(
#                 f"idx: {func_id} Error in __init__ of {cls.__name__}: {e}"
#             )
#             return None

#         if cls.__name__ in INCLUDED_WRAP_LIST:
#             print(
#                 f"idx: {func_id} Initalized {cls.__name__} , now creating the proxy class"
#             )
#             result = Proxy(
#                 result, log_level=logging.INFO, logdir=proxy_log_dir
#             )

#         return result

#     # Mark this function as wrapped
#     wrapped_new._is_wrapped = True

#     return wrapped_new


instrumented_modules = set()
skipped_modules: set[types.ModuleType | type | types.FunctionType] = set()
skipped_functions = set()

# there are certain modules that we don't want to instrument (for example, download(), tqdm, etc.)
modules_to_skip = [
    "torch.fx",
    "torch.jit",
    "torch._jit",
    "torch._C",
    "torch._sources",  # FIXME: cannot handle this module, instrumenting it will lead to exceptions: TypeError: module, class, method, function, traceback, frame, or code object was expected, got builtin_function_or_method
]


class Instrumentor:
    def __init__(
        self,
        target: (
            types.ModuleType
            | type
            | types.FunctionType
            | types.BuiltinFunctionType
            | types.BuiltinMethodType
        ),
    ):
        self.instrumenting = True
        if isinstance(target, types.ModuleType):
            self.root_module = target.__name__.split(".")[0]
        elif inspect.isclass(target):
            self.root_module = target.__module__.split(".")[0]
        elif callable(target):
            get_instrumentation_logger_for_process().warning(
                f"""Unsupported target {target}. This instrumentor does not support function, 
                due to inability to swap the original function with the wrapper function 
                in the namespace. However, you can use the wrapper function directly by 
                setting 
                    `func = wrapper(func)`
                """
            )
            self.instrumenting = False
        else:
            get_instrumentation_logger_for_process().warning(
                f"Unsupported target {target}. This instrumentor only supports module, class."
            )
            self.instrumenting = False
        self.instrumented_count = 0
        self.target = target

        # TODO: check if self.target or self.root_module is in the modules_to_skip list

        # remove the target from the skipped_modules set
        if target in skipped_modules and self.instrumenting:
            assert not callable(target), f"Skipping callable {target} is not supported"
            skipped_modules.remove(target)

    def check_if_to_skip(self, attr: type):
        if typename(attr) in modules_to_skip:
            return True

        for modules_to_skip_prefix in modules_to_skip:
            if typename(attr).startswith(modules_to_skip_prefix):
                return True

        # attr should also be skipped if the attr does belong to the target
        if not typename(attr).startswith(typename(self.target)):
            return True

        return False

    def instrument(self):
        if self.instrumenting:
            self.instrumented_count = self._instrument_module(self.target)
            return self.instrumented_count
        return 0

    def _instrument_module(self, pymodule: types.ModuleType | type, depth=0):
        target_name = pymodule.__name__

        if pymodule in instrumented_modules or pymodule in skipped_modules:
            get_instrumentation_logger_for_process().info(
                f"Depth: {depth}, Skipping module: {target_name}"
            )
            return 0

        get_instrumentation_logger_for_process().info(
            f"Depth: {depth}, Instrumenting module: {target_name}"
        )
        instrumented_modules.add(pymodule)

        count_wrapped = 0
        for attr_name in dir(pymodule):
            if not hasattr(pymodule, attr_name):
                # handle __abstractmethods__ attribute
                get_instrumentation_logger_for_process().info(
                    f"Depth: {depth}, Skipping attribute as it does not exist: {attr_name}"
                )
                continue

            attr = pymodule.__dict__.get(
                attr_name, None
            )  # getattr(pymodule, attr_name)

            if attr is None:
                get_instrumentation_logger_for_process().info(
                    f"Depth: {depth}, Skipping attribute as it is None: {attr_name}"
                )
                """
                TODO: From my observation, this is happening for the attributes that are implemented in C extension, which usually include math ops and other low level operations for tensors
                , such as tensor.add_.
                We should support these operations as well. Reason is in PyTorch-FORUM84911.
                """
                continue

            # TODO: fix the bug "TypeError: module, class, method, function, traceback, frame, or code object was expected, got builtin_function_or_method"
            if "getfile" in attr_name:
                get_instrumentation_logger_for_process().info(
                    f"Depth: {depth}, Skipping attribute as it is getfile: {attr_name}"
                )
                continue

            # skip magic methods
            if attr_name.startswith("__"):
                get_instrumentation_logger_for_process().info(
                    f"Depth: {depth}, Skipping magic functions: {attr_name}"
                )
                # if callable(attr): # TODO: understand why callable leads to issues
                if isinstance(attr, types.FunctionType):
                    skipped_functions.add(attr)
                elif isinstance(attr, types.ModuleType):
                    skipped_modules.add(attr)
                continue

            """Current Issue with private attributes:

            Background: 
            
                There are actually no *private* attributes in Python. 
                The single underscore prefix is a *convention* that is used to indicate 
                that the attribute should not be accessed directly. 
            
                The double underscore function names such as `__init__` are actually 
                'magic' functions in Python. 
                These functions are super useful and are used to control the behavior of the class. 
                To know more, refer to this link: https://rszalski.github.io/magicmethods/    
                A lot of these magic functions, if instrumented, can be helpful. For example,
                arguments to __init__ can be printed to understand how the class is initialized.
                Also, incepting `__setattr__` can keep track of variable (e.g. weights and gradients) 
                changes in the class.

            Issue:
                The problem is that if we are to instrument all the magic functions, the `__repr__` 
                is leading to some troubles. 

                ```
                Before calling __repr__
                Exception in __repr__: maximum recursion depth exceeded
                Exception in extra_repr: maximum recursion depth exceeded while getting the repr of an object
                Before calling __repr__
                Before calling extra_repr
                ```
                This is because `__repr__` is called by `extra_repr` and `extra_repr` is called by `__repr__`.


            Plan for now:
                This feature is being delayed for now. The original motivation for tracking the magic functions is to 
                capture invalid configs when initialting the classes. For example, if a optimizer is intialized with
                no learnable parameters, it is a sign of a bug. 
                However, we plan to delay this feature for now. The reasons are two fold:
                1. In most ML pipelines, the class initialization code are only run once. This means if we want to 
                    infer invariants from these initializations, we need to combine trace from multiple pipelines. I think
                    it is better to just focus on the main training loop for now as these are executed multiple times and 
                    we can infer things from just one pipeline.
                2. The second reason is these invalid initializations usually have symptoms during the training loop.
                    If the optimizer is not passed with learnable parameters, we will observe that no updates are being performed
                    to the model weights. This is a clear symptom that can be captured during the training loop.

                So for now, we will skip the magic functions.
            """

            # if callable(attr):
            """
              File "/home/yuxuan/gitrepos/ml-daikon/src/instrumentor/tracer.py", line 243, in _instrument_module
                if attr in skipped_functions:
            TypeError: unhashable type: 'instancemethod'
              File "/home/yuxuan/miniconda3/envs/PyTorch-FORUM84911/lib/python3.10/site-packages/torch/library.py", line 109, in impl
                elif isinstance(op_name, OpOverload):
            TypeError: isinstance() arg 2 must be a type, a tuple of types, or a union
            """

            if self.check_if_to_skip(attr):
                get_instrumentation_logger_for_process().info(
                    f"Depth: {depth}, Skipping due to modules_to_skip: {typename(attr)}"
                )
                continue

            if isinstance(attr, types.FunctionType) or isinstance(
                attr, types.BuiltinFunctionType
            ):
                # if isinstance(attr
                try:
                    if attr in skipped_functions:
                        get_instrumentation_logger_for_process().info(
                            f"Depth: {depth}, Skipping function: {typename(attr)}"
                        )
                        continue

                except Exception as e:
                    get_instrumentation_logger_for_process().fatal(
                        f"Depth: {depth}, Error while checking if function {typename(attr)} is in skipped_functions: {e}"
                    )
                    continue
                get_instrumentation_logger_for_process().info(
                    f"Instrumenting function: {typename(attr)}"
                )
                wrapped = wrapper(attr)
                try:
                    setattr(pymodule, attr_name, wrapped)
                except Exception as e:
                    # handling immutable types and attrs that have no setters
                    get_instrumentation_logger_for_process().info(
                        f"Depth: {depth}, Skipping function {typename(attr)} due to error: {e}"
                    )
                    continue
                count_wrapped += 1
            elif isinstance(attr, types.ModuleType):
                if attr in skipped_modules:
                    get_instrumentation_logger_for_process().info(
                        f"Depth: {depth}, Skipping module: {typename(attr)}"
                    )
                    continue
                if not typename(attr).startswith(
                    self.root_module
                ):  # TODO: refine the logic of how to rule out irrelevant modules
                    get_instrumentation_logger_for_process().info(
                        f"Depth: {depth}, Skipping module due to irrelevant name:{typename(attr)}"
                    )
                    skipped_modules.add(attr)
                    continue

                get_instrumentation_logger_for_process().info(
                    f"Depth: {depth}, Recursing into module: {typename(attr)}"
                )
                count_wrapped += self._instrument_module(attr, depth + 1)

            elif inspect.isclass(attr):
                get_instrumentation_logger_for_process().info(
                    f"Depth: {depth}, Recursing into class: {typename(attr)}"
                )
                if not attr.__module__.startswith(self.root_module):
                    get_instrumentation_logger_for_process().info(
                        f"Depth: {depth}, Skipping class {typename(attr)} due to irrelevant module: {attr.__module__}"
                    )
                    continue
                count_wrapped += self._instrument_module(attr, depth + 1)

        get_instrumentation_logger_for_process().info(
            f"Depth: {depth}, Wrapped {count_wrapped} functions in module {target_name}"
        )
        return count_wrapped


class StatefulVarObserver:
    """
    Tracker for the state of a variable. This variable itself cannot be reassigned, i.e. var.attr = new_value is allowed but not var = new_var.

    Currently only suports torch models.

    The difference of this class with StatelessVarObserver is that this class keeps track of the previous state of the variable.
    During each observation, the current state is compared with the previous state and the differences are dumped.
    """

    def __init__(self, var):
        self.step = (
            0  # HACK: this is a hack to get the step number as we observe every step
        )
        meta_vars.update({"step": self.step})
        # Get the current thread object
        if isinstance(var, list):
            assert (
                len(var) == 1
            ), "Currently only supports single variable, please use multiple observers for multiple variables."
            var = var[0]
        assert isinstance(var, torch.nn.Module), "Currently only supports torch models."
        self.var = var

        timestamp = datetime.datetime.now().timestamp()
        self.current_state = self._get_state_copy()

        for param in self.current_state:
            dump_trace_VAR(
                {
                    "process_id": os.getpid(),
                    "thread_id": threading.current_thread().ident,
                    "meta_vars": meta_vars,
                    "type": "state_change",
                    "var_type": param["type"],
                    "var_name": param["name"],
                    "change": {
                        "value": {
                            "old": param[
                                "param"
                            ],  # HACK: this is a hack for polars to get consistent schemas
                            "new": param[
                                "param"
                            ],  # HACK: this is a hack for polars to get consistent schemas
                        },
                        "attributes": {
                            "old": param[
                                "attributes"
                            ],  # HACK: this is a hack for polars to get consistent schemas
                            "new": param[
                                "attributes"
                            ],  # HACK: this is a hack for polars to get consistent schemas
                        },
                    },
                    "time": timestamp,
                }
            )

    def _get_state_copy(self):
        def is_safe_getattr(obj, attr):
            try:
                getattr(obj, attr)
                return True
            except Exception as e:
                get_instrumentation_logger_for_process().warn(
                    f"Failed to get attribute {attr} of parameter {name}, skipping it. Error: {e}"
                )
                return False

        state_copy = []
        for name, param in self.var.named_parameters():
            param_list = param.clone().detach().tolist()

            # # HACK: if the param_list is 2 dimensional, then add a dummy dimension to make it 2D
            if not isinstance(param_list[0], list):
                param_list = [param_list]

            state_copy.append(
                {
                    "name": name,
                    "type": typename(param),
                    "attributes": {
                        "param_value": param_list,
                    },
                }
            )
            # only get the attributes that are actual values
            for attr_name in dir(param):
                if attr_name.startswith("__") or not is_safe_getattr(param, attr_name):
                    continue
                attr = getattr(param, attr_name)

                if callable(attr):
                    continue

                if isinstance(attr, torch.Tensor):
                    # skipping the tensor values as we should have already captured them
                    # also, the fields in tensor such as `H` and `T` are just views of the same tensor`
                    continue

                # try to serialize the attribute, if it fails, then skip it
                try:
                    json.dumps(attr)
                except Exception as e:
                    get_instrumentation_logger_for_process().warn(
                        f"Failed to serialize attribute {attr_name} of parameter {name}, skipping it. Error: {e}"
                    )
                    continue

                state_copy[-1]["attributes"][attr_name] = attr

        return state_copy

    def observe(self):
        """The function is called to observe the state of the model. Each call to this function will
        1. Get the current state of the model
        2. Compare it with the previous state
        3. Log the differences
            The differences are computed by comparing the below values:
                - The value of the tensor.
                - The attributes of the tensor, such as requires_grad, device, tensor_model_parallel, etc.
        """
        self.step += 1
        meta_vars.update({"step": self.step})

        timestamp = datetime.datetime.now().timestamp()

        state_copy = self._get_state_copy()
        for old_param, new_param in zip(self.current_state, state_copy):
            # three types of changes: value, attributes, and both
            msg_dict = {
                "process_id": os.getpid(),
                "thread_id": threading.current_thread().ident,
                "meta_vars": meta_vars,
                "type": "state_change",
                # "var": self.var.__class__.__name__,
                "var_type": old_param["type"],  # FIXME: hardcoding the type for now
                "var_name": old_param["name"],
                "time": timestamp,
            }
            if old_param["param"] != new_param["param"]:
                if "change" not in msg_dict:
                    msg_dict["change"] = {}
                msg_dict["change"]["value"] = {
                    "old": old_param["param"],
                    "new": new_param["param"],
                }
            if old_param["attributes"] != new_param["attributes"]:
                if "change" not in msg_dict:
                    msg_dict["change"] = {}
                msg_dict["change"]["attributes"] = {
                    "old": old_param["attributes"],
                    "new": new_param["attributes"],
                }
            if "change" in msg_dict:
                dump_trace_VAR(msg_dict, logging.INFO)

        self.current_state = state_copy


class StatelessVarObserver(StatefulVarObserver):
    """
    Tracker for the state of a variable. This variable itself cannot be reassigned, i.e. var.attr = new_value is allowed but not var = new_var.

    Currently only suports torch models.

    The difference of this class with StatefulVarObserver is that this class does not keep track of the previous state of the variable.
    Only the current state is dumped during each observation, regardless of whether the state has changed or not.
    """

    def __init__(self, var):
        self.step = (
            0  # HACK: this is a hack to get the step number as we observe every step
        )
        meta_vars.update({"step": self.step})
        # Get the current thread object
        if isinstance(var, list):
            assert (
                len(var) == 1
            ), "Currently only supports single variable, please use multiple observers for multiple variables."
            var = var[0]
        assert isinstance(var, torch.nn.Module), "Currently only supports torch models."
        self.var = var

        timestamp = datetime.datetime.now().timestamp()

        for param in self._get_state_copy():
            dump_trace_VAR(
                {
                    "process_id": os.getpid(),
                    "thread_id": threading.current_thread().ident,
                    "meta_vars": meta_vars,
                    "type": "state_change",
                    "var_type": param["type"],
                    "var_name": param["name"],
                    "attributes": param["attributes"],
                    "time": timestamp,
                }
            )

    def observe(self):
        """The function is called to observe the state of the model. Each call to this function will
        1. Get the current state of the model
        2. Log the state
        """
        self.step += 1
        meta_vars.update({"step": self.step})

        timestamp = datetime.datetime.now().timestamp()

        for param in self._get_state_copy():
            dump_trace_VAR(
                {
                    "process_id": os.getpid(),
                    "thread_id": threading.current_thread().ident,
                    "meta_vars": meta_vars,
                    "type": "state_change",
                    # "var": self.var.__class__.__name__,
                    "var_type": param["type"],  # FIXME: hardcoding the type for now
                    "var_name": param["name"],
                    "attributes": param["attributes"],
                    "time": timestamp,
                }
            )


if __name__ == "__main__":
    Instrumentor(torch).instrument()<|MERGE_RESOLUTION|>--- conflicted
+++ resolved
@@ -12,14 +12,8 @@
 import torch
 import torch.utils
 
-<<<<<<< HEAD
-# import mldaikon.proxy_wrapper.proxy as ProxyWrapper
+# from mldaikon.proxy_wrapper.proxy import Proxy
 from mldaikon.config.config import disable_proxy_class
-=======
-from mldaikon.proxy_wrapper.proxy import Proxy
-
-from mldaikon.config.config import INCLUDED_WRAP_LIST, proxy_log_dir, disable_proxy_class
->>>>>>> f9e34c98
 from mldaikon.utils import typename
 
 EXP_START_TIME = datetime.datetime.now().strftime("%Y-%m-%d_%H-%M-%S")
@@ -141,10 +135,6 @@
     try:
 
         def unwrap_proxies(obj):
-<<<<<<< HEAD
-            return obj
-
-=======
             if isinstance(obj, Proxy):
                 return unwrap_proxies(obj._obj)
             elif isinstance(obj, list):
@@ -164,7 +154,6 @@
                 return obj
             else:
                 return obj
->>>>>>> f9e34c98
         if not disable_proxy_class:
             args = [unwrap_proxies(arg) for arg in args]
             kwargs = {k: unwrap_proxies(v) for k, v in kwargs.items()}
